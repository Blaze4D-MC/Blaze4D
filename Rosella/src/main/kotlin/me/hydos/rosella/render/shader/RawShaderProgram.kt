package me.hydos.rosella.render.shader

import me.hydos.rosella.device.VulkanDevice
import me.hydos.rosella.render.descriptorsets.DescriptorSet
import me.hydos.rosella.render.renderer.Renderer
import me.hydos.rosella.render.resource.Resource
import me.hydos.rosella.render.shader.ubo.Ubo
import me.hydos.rosella.render.swapchain.Swapchain
import me.hydos.rosella.render.texture.Texture
<<<<<<< HEAD
import me.hydos.rosella.render.texture.TextureManager
import me.hydos.rosella.render.util.memory.Memory
=======
import me.hydos.rosella.memory.Memory
>>>>>>> b6c1420a
import me.hydos.rosella.render.util.ok
import me.hydos.rosella.scene.`object`.impl.SimpleObjectManager
import org.lwjgl.system.MemoryStack
import org.lwjgl.vulkan.*
import org.lwjgl.vulkan.VK10.*

open class RawShaderProgram(
		var vertexShader: Resource?,
		var fragmentShader: Resource?,
		val device: VulkanDevice,
		val memory: Memory,
		var maxObjCount: Int,
		vararg var poolObjects: PoolObjType
) {
	var descriptorPool: Long = 0
	var descriptorSetLayout: Long = 0
	var texture: Texture? = null

	fun updateUbos(currentImage: Int, swapchain: Swapchain, objectManager: SimpleObjectManager) {
		for (instances in objectManager.renderObjects.values) {
			for (instance in instances) {
				instance.ubo.update(
					currentImage,
					swapchain
				)
			}
		}
	}

	fun prepareTextureForRender(renderer: Renderer, textureManager: TextureManager) { // TODO: move this or make it less gross
		texture?.let { textureManager.prepareTexture(renderer, it) }
	}

	fun createPool(swapchain: Swapchain) {
		if(descriptorPool != 0L) {
			vkDestroyDescriptorPool(device.rawDevice, descriptorPool, null)
		}
		MemoryStack.stackPush().use { stack ->
			val poolSizes = VkDescriptorPoolSize.callocStack(poolObjects.size, stack)

			poolObjects.forEachIndexed { i, poolObj ->
				poolSizes[i]
					.type(poolObj.vkType)
					.descriptorCount(swapchain.swapChainImages.size * maxObjCount)
			}

			val poolInfo = VkDescriptorPoolCreateInfo.callocStack(stack)
				.sType(VK_STRUCTURE_TYPE_DESCRIPTOR_POOL_CREATE_INFO)
				.pPoolSizes(poolSizes)
				.maxSets(swapchain.swapChainImages.size * maxObjCount)
				.flags(VK_DESCRIPTOR_POOL_CREATE_FREE_DESCRIPTOR_SET_BIT)

			val pDescriptorPool = stack.mallocLong(1)
			vkCreateDescriptorPool(
				device.rawDevice,
				poolInfo,
				null,
				pDescriptorPool
			).ok("Failed to create descriptor pool")

			descriptorPool = pDescriptorPool[0]
		}
	}

	fun createDescriptorSetLayout() {
		MemoryStack.stackPush().use {
			val bindings = VkDescriptorSetLayoutBinding.callocStack(poolObjects.size, it)

			poolObjects.forEachIndexed { i, poolObj ->
				bindings[i]
					.binding(i)
					.descriptorCount(1)
					.descriptorType(poolObj.vkType)
					.pImmutableSamplers(null)
					.stageFlags(poolObj.vkShader)
			}

			val layoutInfo = VkDescriptorSetLayoutCreateInfo.callocStack(it)
			layoutInfo.sType(VK_STRUCTURE_TYPE_DESCRIPTOR_SET_LAYOUT_CREATE_INFO)
			layoutInfo.pBindings(bindings)
			val pDescriptorSetLayout = it.mallocLong(1)
			vkCreateDescriptorSetLayout(
				device.rawDevice,
				layoutInfo,
				null,
				pDescriptorSetLayout
			).ok("Failed to create descriptor set layout")
			descriptorSetLayout = pDescriptorSetLayout[0]
		}
	}

	fun createDescriptorSets(swapchain: Swapchain, logger: org.apache.logging.log4j.Logger, texture: Texture, ubo: Ubo) {
		if(descriptorPool == 0L) {
			logger.warn("Descriptor Pools are invalid! rebuilding... (THIS IS NOT FAST)")
			createPool(swapchain)
		}
		if(descriptorSetLayout == 0L) {
			logger.warn("Descriptor Set Layouts are invalid! rebuilding... (THIS IS NOT FAST)")
			createDescriptorSetLayout()
		}
		MemoryStack.stackPush().use { stack ->
			val layouts = stack.mallocLong(swapchain.swapChainImages.size)
			for (i in 0 until layouts.capacity()) {
				layouts.put(i, descriptorSetLayout)
			}
			val allocInfo = VkDescriptorSetAllocateInfo.callocStack(stack)
				.sType(VK_STRUCTURE_TYPE_DESCRIPTOR_SET_ALLOCATE_INFO)
				.descriptorPool(descriptorPool)
				.pSetLayouts(layouts)
			val pDescriptorSets = stack.mallocLong(swapchain.swapChainImages.size)

			vkAllocateDescriptorSets(device.rawDevice, allocInfo, pDescriptorSets)
				.ok("Failed to allocate descriptor sets")

			val descriptorSets = DescriptorSet(descriptorPool)
			descriptorSets.descriptorSets = ArrayList(pDescriptorSets.capacity())

			val bufferInfo = VkDescriptorBufferInfo.callocStack(1, stack)
				.offset(0)
				.range(ubo.getSize().toLong())

			val imageInfo = VkDescriptorImageInfo.callocStack(1, stack)
				.imageLayout(VK_IMAGE_LAYOUT_SHADER_READ_ONLY_OPTIMAL)
				.imageView(texture.textureImage.view)
				.sampler(texture.textureSampler!!)

			val descriptorWrites = VkWriteDescriptorSet.callocStack(poolObjects.size, stack)

			for (i in 0 until pDescriptorSets.capacity()) {
				val descriptorSet = pDescriptorSets[i]
				bufferInfo.buffer(ubo.getUniformBuffers()[i].buffer())
				poolObjects.forEachIndexed { index, poolObj ->
					val descriptorWrite = descriptorWrites[index]
						.sType(VK_STRUCTURE_TYPE_WRITE_DESCRIPTOR_SET)
						.dstBinding(index)
						.dstArrayElement(0)
						.descriptorType(poolObj.vkType)
						.descriptorCount(1)

					when (poolObj.vkType) {
						VK_DESCRIPTOR_TYPE_UNIFORM_BUFFER -> {
							descriptorWrite.pBufferInfo(bufferInfo)
						}

						VK_DESCRIPTOR_TYPE_COMBINED_IMAGE_SAMPLER -> {
							descriptorWrite.pImageInfo(imageInfo)
						}
					}
					descriptorWrite.dstSet(descriptorSet)
				}
				vkUpdateDescriptorSets(device.rawDevice, descriptorWrites, null)
				descriptorSets.descriptorPool = descriptorPool
				descriptorSets.add(descriptorSet)
			}

			ubo.setDescriptors(descriptorSets)
		}
	}

	fun free() {
		vkDestroyDescriptorSetLayout(device.rawDevice, descriptorSetLayout, null)
		vkDestroyDescriptorPool(device.rawDevice, descriptorPool, null)
	}

	enum class PoolObjType(val vkType: Int, val vkShader: Int) {
		UBO(VK_DESCRIPTOR_TYPE_UNIFORM_BUFFER, VK_SHADER_STAGE_ALL),
		SAMPLER(VK_DESCRIPTOR_TYPE_COMBINED_IMAGE_SAMPLER, VK_SHADER_STAGE_ALL)
	}
}<|MERGE_RESOLUTION|>--- conflicted
+++ resolved
@@ -2,17 +2,11 @@
 
 import me.hydos.rosella.device.VulkanDevice
 import me.hydos.rosella.render.descriptorsets.DescriptorSet
-import me.hydos.rosella.render.renderer.Renderer
 import me.hydos.rosella.render.resource.Resource
 import me.hydos.rosella.render.shader.ubo.Ubo
 import me.hydos.rosella.render.swapchain.Swapchain
 import me.hydos.rosella.render.texture.Texture
-<<<<<<< HEAD
-import me.hydos.rosella.render.texture.TextureManager
-import me.hydos.rosella.render.util.memory.Memory
-=======
 import me.hydos.rosella.memory.Memory
->>>>>>> b6c1420a
 import me.hydos.rosella.render.util.ok
 import me.hydos.rosella.scene.`object`.impl.SimpleObjectManager
 import org.lwjgl.system.MemoryStack
@@ -29,7 +23,6 @@
 ) {
 	var descriptorPool: Long = 0
 	var descriptorSetLayout: Long = 0
-	var texture: Texture? = null
 
 	fun updateUbos(currentImage: Int, swapchain: Swapchain, objectManager: SimpleObjectManager) {
 		for (instances in objectManager.renderObjects.values) {
@@ -40,10 +33,6 @@
 				)
 			}
 		}
-	}
-
-	fun prepareTextureForRender(renderer: Renderer, textureManager: TextureManager) { // TODO: move this or make it less gross
-		texture?.let { textureManager.prepareTexture(renderer, it) }
 	}
 
 	fun createPool(swapchain: Swapchain) {
@@ -137,7 +126,7 @@
 			val imageInfo = VkDescriptorImageInfo.callocStack(1, stack)
 				.imageLayout(VK_IMAGE_LAYOUT_SHADER_READ_ONLY_OPTIMAL)
 				.imageView(texture.textureImage.view)
-				.sampler(texture.textureSampler!!)
+				.sampler(texture.textureSampler)
 
 			val descriptorWrites = VkWriteDescriptorSet.callocStack(poolObjects.size, stack)
 
