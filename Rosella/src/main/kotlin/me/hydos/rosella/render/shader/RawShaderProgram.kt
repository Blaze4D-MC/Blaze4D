--- conflicted
+++ resolved
@@ -134,23 +134,6 @@
 				.offset(0)
 				.range(ubo.getSize().toLong())
 
-<<<<<<< HEAD
-			val imageInfoBuffers = Array(textures.size) { idx ->
-				val texture = textures[idx]
-				return@Array if (texture != null) {
-=======
-			val imageInfoBuffers = textures.map { texture ->
-				if (texture != null) {
->>>>>>> 6700d5df
-					VkDescriptorImageInfo.callocStack(1, stack)
-						.imageLayout(VK_IMAGE_LAYOUT_SHADER_READ_ONLY_OPTIMAL)
-						.imageView(texture.textureImage.view)
-						.sampler(texture.textureSampler!!)
-				} else {
-					null
-				}
-			}
-
 			val descriptorWrites = VkWriteDescriptorSet.callocStack(poolObjects.size, stack)
 
 			for (i in 0 until pDescriptorSets.capacity()) {
@@ -171,7 +154,12 @@
 
 						VK_DESCRIPTOR_TYPE_COMBINED_IMAGE_SAMPLER -> {
 							if (poolObj is PoolSamplerInfo) {
-								descriptorWrite.pImageInfo(imageInfoBuffers[poolObj.samplerIndex])
+								val texture: Texture = textures[poolObj.samplerIndex]!!
+								val imageInfo = VkDescriptorImageInfo.callocStack(1, stack)
+									.imageLayout(VK_IMAGE_LAYOUT_SHADER_READ_ONLY_OPTIMAL)
+									.imageView(texture.textureImage.view)
+									.sampler(texture.textureSampler!!)
+								descriptorWrite.pImageInfo(imageInfo)
 							}
 						}
 					}
