package me.hydos.rosella.render.descriptorsets

import me.hydos.rosella.device.VulkanDevice
import org.lwjgl.vulkan.VK10

class DescriptorSet(var descriptorPool: Long? = null) {
	var descriptorSets = ArrayList<Long>()

	fun free(device: VulkanDevice) {
<<<<<<< HEAD
		if (descriptorPool != 0L) {

			val listIterator = descriptorSets.listIterator()
			for (descriptorSet in listIterator) {
=======
		descriptorPool?.also {
			for (descriptorSet in descriptorSets) {
>>>>>>> 41a709be
				if (descriptorSet != 0L) {
					VK10.vkFreeDescriptorSets(device.rawDevice, it, descriptorSet)
				}
				listIterator.remove()
			}

			descriptorSets.clear()
		}

		descriptorPool = null
	}

	fun add(descriptorSet: Long) {
		descriptorSets.add(descriptorSet)
	}
}<|MERGE_RESOLUTION|>--- conflicted
+++ resolved
@@ -7,19 +7,11 @@
 	var descriptorSets = ArrayList<Long>()
 
 	fun free(device: VulkanDevice) {
-<<<<<<< HEAD
-		if (descriptorPool != 0L) {
-
-			val listIterator = descriptorSets.listIterator()
-			for (descriptorSet in listIterator) {
-=======
 		descriptorPool?.also {
 			for (descriptorSet in descriptorSets) {
->>>>>>> 41a709be
 				if (descriptorSet != 0L) {
 					VK10.vkFreeDescriptorSets(device.rawDevice, it, descriptorSet)
 				}
-				listIterator.remove()
 			}
 
 			descriptorSets.clear()
