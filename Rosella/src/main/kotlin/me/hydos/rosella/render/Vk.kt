/**
 * This file is for accessing vulkan indirectly. it manages structs so engine code can look better.
 */
@file:JvmName("VkKt")
package me.hydos.rosella.render

import me.hydos.rosella.device.QueueFamilyIndices
import me.hydos.rosella.device.VulkanDevice
import me.hydos.rosella.render.renderer.Renderer
import me.hydos.rosella.render.swapchain.DepthBuffer
import me.hydos.rosella.render.swapchain.RenderPass
import me.hydos.rosella.render.swapchain.Swapchain
import me.hydos.rosella.render.texture.*
import me.hydos.rosella.memory.Memory
import me.hydos.rosella.render.util.ok
import org.lwjgl.PointerBuffer
import org.lwjgl.system.MemoryStack
import org.lwjgl.vulkan.*
import org.lwjgl.vulkan.VK10.*
import java.nio.LongBuffer

fun allocateCmdBuffers(
	stack: MemoryStack,
	device: VulkanDevice,
	commandPool: Long,
	commandBuffersCount: Int,
	level: Int = VK_COMMAND_BUFFER_LEVEL_PRIMARY
): PointerBuffer {
	val allocInfo = VkCommandBufferAllocateInfo.callocStack(stack)
		.sType(VK_STRUCTURE_TYPE_COMMAND_BUFFER_ALLOCATE_INFO)
		.commandPool(commandPool)
		.level(level)
		.commandBufferCount(commandBuffersCount)
	val pCommandBuffers = stack.callocPointer(commandBuffersCount)
	vkAllocateCommandBuffers(device.rawDevice, allocInfo, pCommandBuffers).ok()
	return pCommandBuffers
}

fun createBeginInfo(stack: MemoryStack): VkCommandBufferBeginInfo {
	return VkCommandBufferBeginInfo.callocStack(stack)
		.sType(VK_STRUCTURE_TYPE_COMMAND_BUFFER_BEGIN_INFO)
}

fun createRenderPassInfo(stack: MemoryStack, renderPass: RenderPass): VkRenderPassBeginInfo {
	return VkRenderPassBeginInfo.callocStack(stack)
		.sType(VK_STRUCTURE_TYPE_RENDER_PASS_BEGIN_INFO)
		.renderPass(renderPass.renderPass)
}

fun createRenderArea(stack: MemoryStack, x: Int = 0, y: Int = 0, swapchain: Swapchain): VkRect2D {
	return VkRect2D.callocStack(stack)
		.offset(VkOffset2D.callocStack(stack).set(x, y))
		.extent(swapchain.swapChainExtent)
}

fun createImageView(image: Long, format: Int, aspectFlags: Int, device: VulkanDevice): Long {
	MemoryStack.stackPush().use { stack ->
		val viewInfo = VkImageViewCreateInfo.callocStack(stack)
			.sType(VK_STRUCTURE_TYPE_IMAGE_VIEW_CREATE_INFO)
			.image(image)
			.viewType(VK_IMAGE_VIEW_TYPE_2D)
			.format(format)
		viewInfo.subresourceRange().aspectMask(aspectFlags)
			.baseMipLevel(0)
			.levelCount(1)
			.baseArrayLayer(0)
			.layerCount(1)

		val pImageView = stack.mallocLong(1)
		vkCreateImageView(device.rawDevice, viewInfo, null, pImageView).ok("Failed to create texture image view")
		return pImageView[0]
	}
}

fun createImgViews(swapchain: Swapchain, device: VulkanDevice) {
	swapchain.swapChainImageViews = ArrayList(swapchain.swapChainImages.size)
	for (swapChainImage in swapchain.swapChainImages) {
		swapchain.swapChainImageViews.add(
			createImageView(
				swapChainImage,
				swapchain.swapChainImageFormat,
				VK_IMAGE_ASPECT_COLOR_BIT,
				device
			)
		)
	}
}

fun createCmdPool(device: VulkanDevice, renderer: Renderer, surface: Long) {
	MemoryStack.stackPush().use { stack ->
		val queueFamilyIndices = findQueueFamilies(device, surface)
		val poolInfo = VkCommandPoolCreateInfo.callocStack(stack)
			.sType(VK_STRUCTURE_TYPE_COMMAND_POOL_CREATE_INFO)
			.queueFamilyIndex(queueFamilyIndices.graphicsFamily)
		val pCommandPool = stack.mallocLong(1)
		vkCreateCommandPool(device.rawDevice, poolInfo, null, pCommandPool).ok()
		renderer.commandPool = pCommandPool[0]
	}
}

fun createClearValues(
	stack: MemoryStack,
	r: Float = 0f,
	g: Float = 0f,
	b: Float = 0f,
	depth: Float = 1.0f,
	stencil: Int = 0
): VkClearValue.Buffer {
	val clearValues = VkClearValue.callocStack(2, stack)
	clearValues[0].color().float32(stack.floats(r, g, b, 1.0f))
	clearValues[1].depthStencil().set(depth, stencil)
	return clearValues
}

fun beginSingleTimeCommands(renderer: Renderer, device: VulkanDevice): VkCommandBuffer {
	MemoryStack.stackPush().use { stack ->
		val pCommandBuffer = stack.mallocPointer(1)
		return renderer.beginCmdBuffer(stack, pCommandBuffer, device)
	}
}

fun endSingleTimeCommands(commandBuffer: VkCommandBuffer, device: VulkanDevice, renderer: Renderer) {
	MemoryStack.stackPush().use { stack ->
		vkEndCommandBuffer(commandBuffer)
		val submitInfo = VkSubmitInfo.callocStack(1, stack)
			.sType(VK_STRUCTURE_TYPE_SUBMIT_INFO)
			.pCommandBuffers(stack.pointers(commandBuffer))
		vkQueueSubmit(renderer.queues.graphicsQueue, submitInfo, VK_NULL_HANDLE)
		vkQueueWaitIdle(renderer.queues.graphicsQueue)
		vkFreeCommandBuffers(device.rawDevice, renderer.commandPool, commandBuffer)
	}
}

fun findQueueFamilies(device: VkDevice, surface: Long): QueueFamilyIndices {
	return findQueueFamilies(device.physicalDevice, surface)
}

fun findQueueFamilies(device: VulkanDevice, surface: Long): QueueFamilyIndices {
	return findQueueFamilies(device.physicalDevice, surface)
}

fun findQueueFamilies(device: VkPhysicalDevice, surface: Long): QueueFamilyIndices {
	MemoryStack.stackPush().use { stack ->
		val indices = QueueFamilyIndices()

		val queueFamilyCount = stack.ints(0)
		vkGetPhysicalDeviceQueueFamilyProperties(device, queueFamilyCount, null)

		val queueFamilies = VkQueueFamilyProperties.mallocStack(queueFamilyCount[0], stack)
		vkGetPhysicalDeviceQueueFamilyProperties(device, queueFamilyCount, queueFamilies)

		val presentSupport = stack.ints(VK_FALSE)

		var i = 0
		while (i < queueFamilies.capacity() || !indices.isComplete) {
			if (queueFamilies[i].queueFlags() and VK_QUEUE_GRAPHICS_BIT != 0) {
				indices.graphicsFamily = i
			}
			KHRSurface.vkGetPhysicalDeviceSurfaceSupportKHR(device, i, surface, presentSupport)
			if (presentSupport.get(0) == VK_TRUE) {
				indices.presentFamily = i
			}
			i++
		}
		return indices
	}
}

fun findMemoryType(typeFilter: Int, properties: Int, device: VulkanDevice): Int {
	val memProperties = VkPhysicalDeviceMemoryProperties.mallocStack()
	vkGetPhysicalDeviceMemoryProperties(device.physicalDevice, memProperties)
	for (i in 0 until memProperties.memoryTypeCount()) {
		if (typeFilter and (1 shl i) != 0 && memProperties.memoryTypes(i)
				.propertyFlags() and properties == properties
		) {
			return i
		}
	}
	error("Failed to find suitable memory type")
}

fun createTextureImageView(device: VulkanDevice, imgFormat: Int, textureImage: Long): Long {
	return createImageView(
		textureImage,
		imgFormat,
		VK_IMAGE_ASPECT_COLOR_BIT,
		device
	)
}

fun createImage(
	width: Int, height: Int, format: Int, tiling: Int, usage: Int, memProperties: Int,
	pTextureImage: LongBuffer, pTextureImageMemory: LongBuffer, device: VulkanDevice
) {
	MemoryStack.stackPush().use { stack ->
		val imageInfo = VkImageCreateInfo.callocStack(stack)
			.sType(VK_STRUCTURE_TYPE_IMAGE_CREATE_INFO)
			.imageType(VK_IMAGE_TYPE_2D)
		imageInfo.extent()
			.width(width)
			.height(height)
			.depth(1)
		imageInfo
			.mipLevels(1)
			.arrayLayers(1)
			.format(format)
			.tiling(tiling)
			.initialLayout(VK_IMAGE_LAYOUT_UNDEFINED)
			.usage(usage)
			.samples(VK_SAMPLE_COUNT_1_BIT)
			.sharingMode(VK_SHARING_MODE_EXCLUSIVE)
		vkCreateImage(device.rawDevice, imageInfo, null, pTextureImage).ok("Failed to allocate image memory")
		val memRequirements = VkMemoryRequirements.mallocStack(stack)
		vkGetImageMemoryRequirements(device.rawDevice, pTextureImage[0], memRequirements)
		val allocInfo = VkMemoryAllocateInfo.callocStack(stack)
			.sType(VK_STRUCTURE_TYPE_MEMORY_ALLOCATE_INFO)
			.allocationSize(memRequirements.size())
			.memoryTypeIndex(findMemoryType(memRequirements.memoryTypeBits(), memProperties, device))
		vkAllocateMemory(device.rawDevice, allocInfo, null, pTextureImageMemory).ok("Failed to allocate image memory")
		vkBindImageMemory(device.rawDevice, pTextureImage[0], pTextureImageMemory[0], 0)
	}
}

fun transitionImageLayout(
	renderer: Renderer,
	device: VulkanDevice,
	depthBuffer: DepthBuffer,
	image: Long,
	format: Int,
	oldLayout: Int,
	newLayout: Int
) {
	MemoryStack.stackPush().use { stack ->
		val barrier = VkImageMemoryBarrier.callocStack(1, stack)
			.sType(VK_STRUCTURE_TYPE_IMAGE_MEMORY_BARRIER)
			.oldLayout(oldLayout)
			.newLayout(newLayout)
			.srcQueueFamilyIndex(VK_QUEUE_FAMILY_IGNORED)
			.dstQueueFamilyIndex(VK_QUEUE_FAMILY_IGNORED)
			.image(image)
		barrier.subresourceRange().baseMipLevel(0)
		barrier.subresourceRange().levelCount(1)
		barrier.subresourceRange().baseArrayLayer(0)
		barrier.subresourceRange().layerCount(1)


		if (newLayout == VK_IMAGE_LAYOUT_DEPTH_STENCIL_ATTACHMENT_OPTIMAL) {
			barrier.subresourceRange().aspectMask(VK_IMAGE_ASPECT_DEPTH_BIT)
			if (depthBuffer.hasStencilComponent(format)) {
				barrier.subresourceRange().aspectMask(
					barrier.subresourceRange().aspectMask() or VK_IMAGE_ASPECT_STENCIL_BIT
				)
			}
		} else {
			barrier.subresourceRange().aspectMask(VK_IMAGE_ASPECT_COLOR_BIT)
		}

		val sourceStage: Int
		val destinationStage: Int
		if (oldLayout == VK_IMAGE_LAYOUT_UNDEFINED && newLayout == VK_IMAGE_LAYOUT_TRANSFER_DST_OPTIMAL) {

			barrier.srcAccessMask(0)
				.dstAccessMask(VK_ACCESS_TRANSFER_WRITE_BIT)

			sourceStage = VK_PIPELINE_STAGE_TOP_OF_PIPE_BIT
			destinationStage = VK_PIPELINE_STAGE_TRANSFER_BIT

		} else if (oldLayout == VK_IMAGE_LAYOUT_TRANSFER_DST_OPTIMAL && newLayout == VK_IMAGE_LAYOUT_SHADER_READ_ONLY_OPTIMAL) {

			barrier.srcAccessMask(VK_ACCESS_TRANSFER_WRITE_BIT)
				.dstAccessMask(VK_ACCESS_SHADER_READ_BIT)

			sourceStage = VK_PIPELINE_STAGE_TRANSFER_BIT
			destinationStage = VK_PIPELINE_STAGE_FRAGMENT_SHADER_BIT

		} else if (oldLayout == VK_IMAGE_LAYOUT_UNDEFINED && newLayout == VK_IMAGE_LAYOUT_DEPTH_STENCIL_ATTACHMENT_OPTIMAL) {

			barrier.srcAccessMask(0)
				.dstAccessMask(VK_ACCESS_DEPTH_STENCIL_ATTACHMENT_READ_BIT or VK_ACCESS_DEPTH_STENCIL_ATTACHMENT_WRITE_BIT)

			sourceStage = VK_PIPELINE_STAGE_TOP_OF_PIPE_BIT
			destinationStage = VK_PIPELINE_STAGE_EARLY_FRAGMENT_TESTS_BIT

		} else if (oldLayout == VK_IMAGE_LAYOUT_SHADER_READ_ONLY_OPTIMAL && newLayout == VK_IMAGE_LAYOUT_TRANSFER_DST_OPTIMAL) {

			barrier.srcAccessMask(VK_ACCESS_SHADER_READ_BIT)
				.dstAccessMask(VK_ACCESS_TRANSFER_WRITE_BIT)

			sourceStage = VK_PIPELINE_STAGE_FRAGMENT_SHADER_BIT
			destinationStage = VK_PIPELINE_STAGE_TRANSFER_BIT

		} else {
			throw IllegalArgumentException("Unsupported layout transition")
		}
		val commandBuffer: VkCommandBuffer = beginSingleTimeCommands(renderer, device)
		vkCmdPipelineBarrier(
			commandBuffer,
			sourceStage, destinationStage,
			0,
			null,
			null,
			barrier
		)
		endSingleTimeCommands(commandBuffer, device, renderer)
	}
}

fun createTextureImage(
	renderer: Renderer,
	device: VulkanDevice,
	width: Int,
	height: Int,
	imgFormat: Int,
	textureImage: TextureImage
) {
	MemoryStack.stackPush().use { stack ->

		val pTextureImage = stack.mallocLong(1)
		val pTextureImageMemory = stack.mallocLong(1)
		createImage(
			width, height,
			imgFormat, VK_IMAGE_TILING_OPTIMAL,
			VK_IMAGE_USAGE_TRANSFER_DST_BIT or VK_IMAGE_USAGE_SAMPLED_BIT,
			VK_MEMORY_PROPERTY_DEVICE_LOCAL_BIT,
			pTextureImage,
			pTextureImageMemory,
			device
		)
		textureImage.textureImage = pTextureImage[0]
		textureImage.textureImageMemory = pTextureImageMemory[0]


		transitionImageLayout(
			renderer,
			device,
			renderer.depthBuffer,
			textureImage.textureImage,
			imgFormat,
			VK_IMAGE_LAYOUT_UNDEFINED,
			VK_IMAGE_LAYOUT_TRANSFER_DST_OPTIMAL
		)
	}
}

fun drawToTexture(
	renderer: Renderer,
	device: VulkanDevice,
	memory: Memory,
	image: UploadableImage,
	srcRegion:  ImageRegion,
	dstRegion:  ImageRegion,
	texture: Texture
) {
	MemoryStack.stackPush().use { stack ->
		val pBuffer = stack.mallocLong(1)
		val stagingBuf = memory.createStagingBuf(
			srcRegion.width * srcRegion.height * image.getBytesPerPixel(),
			pBuffer,
			stack
		) { data ->
			val pixels = image.getPixels(srcRegion)!!
			val newData = data.getByteBuffer(0, pixels.limit())
			newData.put(0, pixels, 0, pixels.limit())
		}

		copyBufferToImage(
			renderer,
			device,
			stagingBuf.buffer,
			texture.textureImage.textureImage,
			dstRegion.width,
			dstRegion.height,
			dstRegion.xOffset,
			dstRegion.yOffset
		)
<<<<<<< HEAD
		stagingBuf.free(device, memory);
=======

		memory.freeBuffer(stagingBuf)
>>>>>>> ee9647ef
	}
}

fun copyBufferToImage(
	renderer: Renderer,
	device: VulkanDevice,
	buffer: Long,
	image: Long,
	regionWidth: Int,
	regionHeight: Int,
	dstXOffset: Int,
	dstYOffset: Int
) {
	MemoryStack.stackPush().use { stack ->
		val region = VkBufferImageCopy.callocStack(1, stack)
			.bufferOffset(0)
			.bufferRowLength(regionWidth)
			.bufferImageHeight(regionHeight)
		region.imageOffset().set(dstXOffset, dstYOffset, 0)
		region.imageSubresource()
			.aspectMask(VK_IMAGE_ASPECT_COLOR_BIT)
			.mipLevel(0)
			.baseArrayLayer(0)
			.layerCount(1)
		region.imageExtent().set(regionWidth, regionHeight, 1)

		val commandBuffer: VkCommandBuffer = beginSingleTimeCommands(renderer, device)
		vkCmdCopyBufferToImage(commandBuffer, buffer, image, VK_IMAGE_LAYOUT_TRANSFER_DST_OPTIMAL, region)
		endSingleTimeCommands(commandBuffer, device, renderer)
	}
}<|MERGE_RESOLUTION|>--- conflicted
+++ resolved
@@ -373,12 +373,8 @@
 			dstRegion.xOffset,
 			dstRegion.yOffset
 		)
-<<<<<<< HEAD
+
 		stagingBuf.free(device, memory);
-=======
-
-		memory.freeBuffer(stagingBuf)
->>>>>>> ee9647ef
 	}
 }
 
