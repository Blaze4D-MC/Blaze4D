--- conflicted
+++ resolved
@@ -10,15 +10,8 @@
 import me.hydos.rosella.render.swapchain.DepthBuffer
 import me.hydos.rosella.render.swapchain.RenderPass
 import me.hydos.rosella.render.swapchain.Swapchain
-<<<<<<< HEAD
 import me.hydos.rosella.render.texture.*
-import me.hydos.rosella.render.util.memory.Memory
-=======
-import me.hydos.rosella.render.texture.StbiImage
-import me.hydos.rosella.render.texture.TextureImage
-import me.hydos.rosella.render.texture.UploadableImage
 import me.hydos.rosella.memory.Memory
->>>>>>> b6c1420a
 import me.hydos.rosella.render.util.ok
 import org.lwjgl.PointerBuffer
 import org.lwjgl.system.MemoryStack
@@ -313,23 +306,12 @@
 }
 
 fun createTextureImage(
-<<<<<<< HEAD
 	renderer: Renderer,
 	device: VulkanDevice,
 	width: Int,
 	height: Int,
 	imgFormat: Int,
 	textureImage: TextureImage
-=======
-		device: VulkanDevice,
-		image: UploadableImage,
-		offsetX: Int,
-		offsetY: Int,
-		renderer: Renderer,
-		memory: Memory,
-		imgFormat: Int,
-		textureImage: TextureImage
->>>>>>> b6c1420a
 ) {
 	MemoryStack.stackPush().use { stack ->
 
@@ -382,15 +364,7 @@
 		}
 
 		copyBufferToImage(
-<<<<<<< HEAD
 			renderer,
-=======
-			stagingBuf.buffer(),
-			textureImage.textureImage,
-			image.getWidth(),
-			image.getHeight(),
-			((offsetY * image.getWidth() + offsetX) * image.getChannels() * Float.SIZE_BYTES).toLong(),
->>>>>>> b6c1420a
 			device,
 			stagingBuf.buffer,
 			texture.textureImage.textureImage,
