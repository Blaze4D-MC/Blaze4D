/**
 * This file is for accessing vulkan indirectly. it manages structs so engine code can look better.
 */
@file:JvmName("RosellaVk")
package me.hydos.rosella.render

import me.hydos.rosella.device.QueueFamilyIndices
import me.hydos.rosella.device.VulkanDevice
import me.hydos.rosella.render.renderer.Renderer
import me.hydos.rosella.render.swapchain.DepthBuffer
import me.hydos.rosella.render.swapchain.RenderPass
import me.hydos.rosella.render.swapchain.Swapchain
import me.hydos.rosella.render.texture.*
import me.hydos.rosella.render.util.memory.Memory
import me.hydos.rosella.render.util.ok
import org.lwjgl.PointerBuffer
import org.lwjgl.system.MemoryStack
import org.lwjgl.vulkan.*
import org.lwjgl.vulkan.VK10.*
import java.nio.LongBuffer

fun allocateCmdBuffers(
	stack: MemoryStack,
	device: VulkanDevice,
	commandPool: Long,
	commandBuffersCount: Int,
	level: Int = VK_COMMAND_BUFFER_LEVEL_PRIMARY
): PointerBuffer {
	val allocInfo = VkCommandBufferAllocateInfo.callocStack(stack)
		.sType(VK_STRUCTURE_TYPE_COMMAND_BUFFER_ALLOCATE_INFO)
		.commandPool(commandPool)
		.level(level)
		.commandBufferCount(commandBuffersCount)
	val pCommandBuffers = stack.callocPointer(commandBuffersCount)
	vkAllocateCommandBuffers(device.rawDevice, allocInfo, pCommandBuffers).ok()
	return pCommandBuffers
}

fun createBeginInfo(stack: MemoryStack): VkCommandBufferBeginInfo {
	return VkCommandBufferBeginInfo.callocStack(stack)
		.sType(VK_STRUCTURE_TYPE_COMMAND_BUFFER_BEGIN_INFO)
}

fun createRenderPassInfo(stack: MemoryStack, renderPass: RenderPass): VkRenderPassBeginInfo {
	return VkRenderPassBeginInfo.callocStack(stack)
		.sType(VK_STRUCTURE_TYPE_RENDER_PASS_BEGIN_INFO)
		.renderPass(renderPass.renderPass)
}

fun createRenderArea(stack: MemoryStack, x: Int = 0, y: Int = 0, swapchain: Swapchain): VkRect2D {
	return VkRect2D.callocStack(stack)
		.offset(VkOffset2D.callocStack(stack).set(x, y))
		.extent(swapchain.swapChainExtent)
}

fun createImageView(image: Long, format: Int, aspectFlags: Int, device: VulkanDevice): Long {
	MemoryStack.stackPush().use { stack ->
		val viewInfo = VkImageViewCreateInfo.callocStack(stack)
			.sType(VK_STRUCTURE_TYPE_IMAGE_VIEW_CREATE_INFO)
			.image(image)
			.viewType(VK_IMAGE_VIEW_TYPE_2D)
			.format(format)
		viewInfo.subresourceRange().aspectMask(aspectFlags)
			.baseMipLevel(0)
			.levelCount(1)
			.baseArrayLayer(0)
			.layerCount(1)

		val pImageView = stack.mallocLong(1)
		vkCreateImageView(device.rawDevice, viewInfo, null, pImageView).ok("Failed to create texture image view")
		return pImageView[0]
	}
}

fun createImgViews(swapchain: Swapchain, device: VulkanDevice) {
	swapchain.swapChainImageViews = ArrayList(swapchain.swapChainImages.size)
	for (swapChainImage in swapchain.swapChainImages) {
		swapchain.swapChainImageViews.add(
			createImageView(
				swapChainImage,
				swapchain.swapChainImageFormat,
				VK_IMAGE_ASPECT_COLOR_BIT,
				device
			)
		)
	}
}

fun createCmdPool(device: VulkanDevice, renderer: Renderer, surface: Long) {
	MemoryStack.stackPush().use { stack ->
		val queueFamilyIndices = findQueueFamilies(device, surface)
		val poolInfo = VkCommandPoolCreateInfo.callocStack(stack)
			.sType(VK_STRUCTURE_TYPE_COMMAND_POOL_CREATE_INFO)
			.queueFamilyIndex(queueFamilyIndices.graphicsFamily)
		val pCommandPool = stack.mallocLong(1)
		vkCreateCommandPool(device.rawDevice, poolInfo, null, pCommandPool).ok()
		renderer.commandPool = pCommandPool[0]
	}
}

fun createClearValues(
	stack: MemoryStack,
	r: Float = 0f,
	g: Float = 0f,
	b: Float = 0f,
	depth: Float = 1.0f,
	stencil: Int = 0
): VkClearValue.Buffer {
	val clearValues = VkClearValue.callocStack(2, stack)
	clearValues[0].color().float32(stack.floats(r, g, b, 1.0f))
	clearValues[1].depthStencil().set(depth, stencil)
	return clearValues
}

fun beginSingleTimeCommands(renderer: Renderer, device: VulkanDevice): VkCommandBuffer {
	MemoryStack.stackPush().use { stack ->
		val pCommandBuffer = stack.mallocPointer(1)
		return renderer.beginCmdBuffer(stack, pCommandBuffer, device)
	}
}

fun endSingleTimeCommands(commandBuffer: VkCommandBuffer, device: VulkanDevice, renderer: Renderer) {
	MemoryStack.stackPush().use { stack ->
		vkEndCommandBuffer(commandBuffer)
		val submitInfo = VkSubmitInfo.callocStack(1, stack)
			.sType(VK_STRUCTURE_TYPE_SUBMIT_INFO)
			.pCommandBuffers(stack.pointers(commandBuffer))
		vkQueueSubmit(renderer.queues.graphicsQueue, submitInfo, VK_NULL_HANDLE)
		vkQueueWaitIdle(renderer.queues.graphicsQueue)
		vkFreeCommandBuffers(device.rawDevice, renderer.commandPool, commandBuffer)
	}
}

fun findQueueFamilies(device: VkDevice, surface: Long): QueueFamilyIndices {
	return findQueueFamilies(device.physicalDevice, surface)
}

fun findQueueFamilies(device: VulkanDevice, surface: Long): QueueFamilyIndices {
	return findQueueFamilies(device.physicalDevice, surface)
}

fun findQueueFamilies(device: VkPhysicalDevice, surface: Long): QueueFamilyIndices {
	MemoryStack.stackPush().use { stack ->
		val indices = QueueFamilyIndices()

		val queueFamilyCount = stack.ints(0)
		vkGetPhysicalDeviceQueueFamilyProperties(device, queueFamilyCount, null)

		val queueFamilies = VkQueueFamilyProperties.mallocStack(queueFamilyCount[0], stack)
		vkGetPhysicalDeviceQueueFamilyProperties(device, queueFamilyCount, queueFamilies)

		val presentSupport = stack.ints(VK_FALSE)

		var i = 0
		while (i < queueFamilies.capacity() || !indices.isComplete) {
			if (queueFamilies[i].queueFlags() and VK_QUEUE_GRAPHICS_BIT != 0) {
				indices.graphicsFamily = i
			}
			KHRSurface.vkGetPhysicalDeviceSurfaceSupportKHR(device, i, surface, presentSupport)
			if (presentSupport.get(0) == VK_TRUE) {
				indices.presentFamily = i
			}
			i++
		}
		return indices
	}
}

fun findMemoryType(typeFilter: Int, properties: Int, device: VulkanDevice): Int {
	val memProperties = VkPhysicalDeviceMemoryProperties.mallocStack()
	vkGetPhysicalDeviceMemoryProperties(device.physicalDevice, memProperties)
	for (i in 0 until memProperties.memoryTypeCount()) {
		if (typeFilter and (1 shl i) != 0 && memProperties.memoryTypes(i)
				.propertyFlags() and properties == properties
		) {
			return i
		}
	}
	error("Failed to find suitable memory type")
}

fun createTextureImageView(device: VulkanDevice, imgFormat: Int, textureImage: Long): Long {
	return createImageView(
		textureImage,
		imgFormat,
		VK_IMAGE_ASPECT_COLOR_BIT,
		device
	)
}

fun createImage(
	width: Int, height: Int, format: Int, tiling: Int, usage: Int, memProperties: Int,
	pTextureImage: LongBuffer, pTextureImageMemory: LongBuffer, device: VulkanDevice
) {
	MemoryStack.stackPush().use { stack ->
		val imageInfo = VkImageCreateInfo.callocStack(stack)
			.sType(VK_STRUCTURE_TYPE_IMAGE_CREATE_INFO)
			.imageType(VK_IMAGE_TYPE_2D)
		imageInfo.extent()
			.width(width)
			.height(height)
			.depth(1)
		imageInfo
			.mipLevels(1)
			.arrayLayers(1)
			.format(format)
			.tiling(tiling)
			.initialLayout(VK_IMAGE_LAYOUT_UNDEFINED)
			.usage(usage)
			.samples(VK_SAMPLE_COUNT_1_BIT)
			.sharingMode(VK_SHARING_MODE_EXCLUSIVE)
		vkCreateImage(device.rawDevice, imageInfo, null, pTextureImage).ok("Failed to allocate image memory")
		val memRequirements = VkMemoryRequirements.mallocStack(stack)
		vkGetImageMemoryRequirements(device.rawDevice, pTextureImage[0], memRequirements)
		val allocInfo = VkMemoryAllocateInfo.callocStack(stack)
			.sType(VK_STRUCTURE_TYPE_MEMORY_ALLOCATE_INFO)
			.allocationSize(memRequirements.size())
			.memoryTypeIndex(findMemoryType(memRequirements.memoryTypeBits(), memProperties, device))
		vkAllocateMemory(device.rawDevice, allocInfo, null, pTextureImageMemory).ok("Failed to allocate image memory")
		vkBindImageMemory(device.rawDevice, pTextureImage[0], pTextureImageMemory[0], 0)
	}
}

fun transitionImageLayout(
	image: Long,
	format: Int,
	oldLayout: Int,
	newLayout: Int,
	depthBuffer: DepthBuffer,
	device: VulkanDevice,
	renderer: Renderer
) {
	MemoryStack.stackPush().use { stack ->
		val barrier = VkImageMemoryBarrier.callocStack(1, stack)
			.sType(VK_STRUCTURE_TYPE_IMAGE_MEMORY_BARRIER)
			.oldLayout(oldLayout)
			.newLayout(newLayout)
			.srcQueueFamilyIndex(VK_QUEUE_FAMILY_IGNORED)
			.dstQueueFamilyIndex(VK_QUEUE_FAMILY_IGNORED)
			.image(image)
		barrier.subresourceRange().baseMipLevel(0)
		barrier.subresourceRange().levelCount(1)
		barrier.subresourceRange().baseArrayLayer(0)
		barrier.subresourceRange().layerCount(1)


		if (newLayout == VK_IMAGE_LAYOUT_DEPTH_STENCIL_ATTACHMENT_OPTIMAL) {
			barrier.subresourceRange().aspectMask(VK_IMAGE_ASPECT_DEPTH_BIT)
			if (depthBuffer.hasStencilComponent(format)) {
				barrier.subresourceRange().aspectMask(
					barrier.subresourceRange().aspectMask() or VK_IMAGE_ASPECT_STENCIL_BIT
				)
			}
		} else {
			barrier.subresourceRange().aspectMask(VK_IMAGE_ASPECT_COLOR_BIT)
		}

		val sourceStage: Int
		val destinationStage: Int
		if (oldLayout == VK_IMAGE_LAYOUT_UNDEFINED && newLayout == VK_IMAGE_LAYOUT_TRANSFER_DST_OPTIMAL) {

			barrier.srcAccessMask(0)
				.dstAccessMask(VK_ACCESS_TRANSFER_WRITE_BIT)

			sourceStage = VK_PIPELINE_STAGE_TOP_OF_PIPE_BIT
			destinationStage = VK_PIPELINE_STAGE_TRANSFER_BIT

		} else if (oldLayout == VK_IMAGE_LAYOUT_TRANSFER_DST_OPTIMAL && newLayout == VK_IMAGE_LAYOUT_SHADER_READ_ONLY_OPTIMAL) {

			barrier.srcAccessMask(VK_ACCESS_TRANSFER_WRITE_BIT)
				.dstAccessMask(VK_ACCESS_SHADER_READ_BIT)

			sourceStage = VK_PIPELINE_STAGE_TRANSFER_BIT
			destinationStage = VK_PIPELINE_STAGE_FRAGMENT_SHADER_BIT

		} else if (oldLayout == VK_IMAGE_LAYOUT_UNDEFINED && newLayout == VK_IMAGE_LAYOUT_DEPTH_STENCIL_ATTACHMENT_OPTIMAL) {

			barrier.srcAccessMask(0)
				.dstAccessMask(VK_ACCESS_DEPTH_STENCIL_ATTACHMENT_READ_BIT or VK_ACCESS_DEPTH_STENCIL_ATTACHMENT_WRITE_BIT)

			sourceStage = VK_PIPELINE_STAGE_TOP_OF_PIPE_BIT
			destinationStage = VK_PIPELINE_STAGE_EARLY_FRAGMENT_TESTS_BIT

		} else if (oldLayout == VK_IMAGE_LAYOUT_SHADER_READ_ONLY_OPTIMAL && newLayout == VK_IMAGE_LAYOUT_TRANSFER_DST_OPTIMAL) {

			barrier.srcAccessMask(VK_ACCESS_SHADER_READ_BIT)
				.dstAccessMask(VK_ACCESS_TRANSFER_WRITE_BIT)

			sourceStage = VK_PIPELINE_STAGE_FRAGMENT_SHADER_BIT
			destinationStage = VK_PIPELINE_STAGE_TRANSFER_BIT

		} else {
			throw IllegalArgumentException("Unsupported layout transition")
		}
		val commandBuffer: VkCommandBuffer = beginSingleTimeCommands(renderer, device)
		vkCmdPipelineBarrier(
			commandBuffer,
			sourceStage, destinationStage,
			0,
			null,
			null,
			barrier
		)
		endSingleTimeCommands(commandBuffer, device, renderer)
	}
}

/**
 * A Giant mess of an texture image creator.
 * TODO: clean
 */
fun createTextureImage(
<<<<<<< HEAD
=======
	device: VulkanDevice,
	image: UploadableImage,
	offsetX: Int,
	offsetY: Int,
>>>>>>> 56780e17
	renderer: Renderer,
	width: Int,
	height: Int,
	imgFormat: Int,
	textureImage: TextureImage
) {
	MemoryStack.stackPush().use { stack ->

		val pTextureImage = stack.mallocLong(1)
		val pTextureImageMemory = stack.mallocLong(1)
		createImage(
			width, height,
			imgFormat, VK_IMAGE_TILING_OPTIMAL,
			VK_IMAGE_USAGE_TRANSFER_DST_BIT or VK_IMAGE_USAGE_SAMPLED_BIT,
			VK_MEMORY_PROPERTY_DEVICE_LOCAL_BIT,
			pTextureImage,
			pTextureImageMemory,
			device
		)
		textureImage.textureImage = pTextureImage[0]
		textureImage.textureImageMemory = pTextureImageMemory[0]


		transitionImageLayout(
			textureImage.textureImage,
			imgFormat,
			VK_IMAGE_LAYOUT_UNDEFINED,
			VK_IMAGE_LAYOUT_TRANSFER_DST_OPTIMAL,
			renderer.depthBuffer,
			device,
			renderer
		)
	}
}

fun drawToTexture(
	device: Device,
	image: UploadableImage,
	srcRegion:  ImageRegion,
	dstRegion:  ImageRegion,
	renderer: Renderer,
	memory: Memory,
	texture: Texture
) {
	MemoryStack.stackPush().use { stack ->
		val pBuffer = stack.mallocLong(1)
		val stagingBuf = memory.createStagingBuf(
			srcRegion.width * srcRegion.height * image.getBytesPerPixel(),
			pBuffer,
			stack
		) { data ->
			val pixels = image.getPixels(srcRegion)!!
			val newData = data.getByteBuffer(0, pixels.limit())
			newData.put(0, pixels, 0, pixels.limit())
		}

		copyBufferToImage(
			stagingBuf.buffer,
			texture.textureImage.textureImage,
			dstRegion.width,
			dstRegion.height,
			dstRegion.xOffset,
			dstRegion.yOffset,
			device,
			renderer
		)
<<<<<<< HEAD

=======
		transitionImageLayout(
			textureImage.textureImage,
			imgFormat,
			VK_IMAGE_LAYOUT_TRANSFER_DST_OPTIMAL,
			VK_IMAGE_LAYOUT_SHADER_READ_ONLY_OPTIMAL,
			renderer.depthBuffer,
			device,
			renderer
		)
>>>>>>> 56780e17
		memory.freeBuffer(stagingBuf)
	}
}

<<<<<<< HEAD
fun copyBufferToImage(
	buffer: Long,
	image: Long,
	regionWidth: Int,
	regionHeight: Int,
	dstXOffset: Int,
	dstYOffset: Int,
	device: Device,
	renderer: Renderer
) {
=======
private fun copyBufferToImage(buffer: Long, image: Long, width: Int, height: Int, offset: Long, device: VulkanDevice, renderer: Renderer) {
>>>>>>> 56780e17
	MemoryStack.stackPush().use { stack ->
		val commandBuffer: VkCommandBuffer = beginSingleTimeCommands(renderer, device)
		val region = VkBufferImageCopy.callocStack(1, stack)
			.bufferOffset(0)
			.bufferRowLength(regionWidth)
			.bufferImageHeight(regionHeight)
		region.imageOffset().set(dstXOffset, dstYOffset, 0)
		region.imageSubresource()
			.aspectMask(VK_IMAGE_ASPECT_COLOR_BIT)
			.mipLevel(0)
			.baseArrayLayer(0)
			.layerCount(1)
		region.imageExtent().set(regionWidth, regionHeight, 1)
		vkCmdCopyBufferToImage(commandBuffer, buffer, image, VK_IMAGE_LAYOUT_TRANSFER_DST_OPTIMAL, region)
		endSingleTimeCommands(commandBuffer, device, renderer)
	}
}<|MERGE_RESOLUTION|>--- conflicted
+++ resolved
@@ -305,19 +305,9 @@
 	}
 }
 
-/**
- * A Giant mess of an texture image creator.
- * TODO: clean
- */
 fun createTextureImage(
-<<<<<<< HEAD
-=======
+	renderer: Renderer,
 	device: VulkanDevice,
-	image: UploadableImage,
-	offsetX: Int,
-	offsetY: Int,
->>>>>>> 56780e17
-	renderer: Renderer,
 	width: Int,
 	height: Int,
 	imgFormat: Int,
@@ -353,12 +343,12 @@
 }
 
 fun drawToTexture(
-	device: Device,
+	renderer: Renderer,
+	device: VulkanDevice,
+	memory: Memory,
 	image: UploadableImage,
 	srcRegion:  ImageRegion,
 	dstRegion:  ImageRegion,
-	renderer: Renderer,
-	memory: Memory,
 	texture: Texture
 ) {
 	MemoryStack.stackPush().use { stack ->
@@ -374,46 +364,30 @@
 		}
 
 		copyBufferToImage(
+			renderer,
+			device,
 			stagingBuf.buffer,
 			texture.textureImage.textureImage,
 			dstRegion.width,
 			dstRegion.height,
 			dstRegion.xOffset,
-			dstRegion.yOffset,
-			device,
-			renderer
+			dstRegion.yOffset
 		)
-<<<<<<< HEAD
-
-=======
-		transitionImageLayout(
-			textureImage.textureImage,
-			imgFormat,
-			VK_IMAGE_LAYOUT_TRANSFER_DST_OPTIMAL,
-			VK_IMAGE_LAYOUT_SHADER_READ_ONLY_OPTIMAL,
-			renderer.depthBuffer,
-			device,
-			renderer
-		)
->>>>>>> 56780e17
+
 		memory.freeBuffer(stagingBuf)
 	}
 }
 
-<<<<<<< HEAD
 fun copyBufferToImage(
+	renderer: Renderer,
+	device: VulkanDevice,
 	buffer: Long,
 	image: Long,
 	regionWidth: Int,
 	regionHeight: Int,
 	dstXOffset: Int,
-	dstYOffset: Int,
-	device: Device,
-	renderer: Renderer
+	dstYOffset: Int
 ) {
-=======
-private fun copyBufferToImage(buffer: Long, image: Long, width: Int, height: Int, offset: Long, device: VulkanDevice, renderer: Renderer) {
->>>>>>> 56780e17
 	MemoryStack.stackPush().use { stack ->
 		val commandBuffer: VkCommandBuffer = beginSingleTimeCommands(renderer, device)
 		val region = VkBufferImageCopy.callocStack(1, stack)
