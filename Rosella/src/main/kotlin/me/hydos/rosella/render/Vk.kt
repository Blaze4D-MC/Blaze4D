--- conflicted
+++ resolved
@@ -6,12 +6,12 @@
 
 import me.hydos.rosella.device.QueueFamilyIndices
 import me.hydos.rosella.device.VulkanDevice
+import me.hydos.rosella.render.renderer.Renderer
 import me.hydos.rosella.render.swapchain.DepthBuffer
 import me.hydos.rosella.render.swapchain.RenderPass
 import me.hydos.rosella.render.swapchain.Swapchain
 import me.hydos.rosella.render.texture.*
 import me.hydos.rosella.memory.Memory
-import me.hydos.rosella.render.renderer.Renderer
 import me.hydos.rosella.render.util.ok
 import org.lwjgl.PointerBuffer
 import org.lwjgl.system.MemoryStack
@@ -222,13 +222,13 @@
 }
 
 fun transitionImageLayout(
-		renderer: Renderer,
-		device: VulkanDevice,
-		depthBuffer: DepthBuffer,
-		image: Long,
-		format: Int,
-		oldLayout: Int,
-		newLayout: Int
+	renderer: Renderer,
+	device: VulkanDevice,
+	depthBuffer: DepthBuffer,
+	image: Long,
+	format: Int,
+	oldLayout: Int,
+	newLayout: Int
 ) {
 	MemoryStack.stackPush().use { stack ->
 		val barrier = VkImageMemoryBarrier.callocStack(1, stack)
@@ -306,12 +306,12 @@
 }
 
 fun createTextureImage(
-		renderer: Renderer,
-		device: VulkanDevice,
-		width: Int,
-		height: Int,
-		imgFormat: Int,
-		textureImage: TextureImage
+	renderer: Renderer,
+	device: VulkanDevice,
+	width: Int,
+	height: Int,
+	imgFormat: Int,
+	textureImage: TextureImage
 ) {
 	MemoryStack.stackPush().use { stack ->
 
@@ -342,7 +342,6 @@
 	}
 }
 
-<<<<<<< HEAD
 fun copyToTexture(
 	renderer: Renderer,
 	device: VulkanDevice,
@@ -351,16 +350,6 @@
 	srcRegion:  ImageRegion,
 	dstRegion:  ImageRegion,
 	texture: Texture
-=======
-fun drawToTexture(
-		renderer: Renderer,
-		device: VulkanDevice,
-		memory: Memory,
-		image: UploadableImage,
-		srcRegion:  ImageRegion,
-		dstRegion:  ImageRegion,
-		texture: Texture
->>>>>>> 6748afd8
 ) {
 	MemoryStack.stackPush().use { stack ->
 		val pBuffer = stack.mallocLong(1)
@@ -395,7 +384,6 @@
 }
 
 fun copyBufferToImage(
-<<<<<<< HEAD
 	renderer: Renderer,
 	device: VulkanDevice,
 	buffer: Long,
@@ -409,16 +397,6 @@
 	dstRegionHeight: Int,
 	dstXOffset: Int,
 	dstYOffset: Int
-=======
-		renderer: Renderer,
-		device: VulkanDevice,
-		buffer: Long,
-		image: Long,
-		regionWidth: Int,
-		regionHeight: Int,
-		dstXOffset: Int,
-		dstYOffset: Int
->>>>>>> 6748afd8
 ) {
 	MemoryStack.stackPush().use { stack ->
 		val region = VkBufferImageCopy.callocStack(1, stack)
