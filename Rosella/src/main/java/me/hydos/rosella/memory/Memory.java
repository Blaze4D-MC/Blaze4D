--- conflicted
+++ resolved
@@ -38,6 +38,7 @@
     private final List<Long> mappedMemory = new ArrayList<>();
     private final List<Thread> workers = new ArrayList<>(THREAD_COUNT);
     private final List<Consumer<Long>> deallocatingConsumers = new ArrayList<>();
+    private final Object lock = new Object();
     private boolean running = true;
 
     public Memory(VkCommon common) {
@@ -265,11 +266,7 @@
      * Forces a buffer to be freed
      */
     public void freeBuffer(BufferInfo buffer) {
-<<<<<<< HEAD
-        deallocatingConsumers.add(aLong -> buffer.free(common.device, this));
-=======
         deallocatingConsumers.add(allocator -> Vma.vmaDestroyBuffer(allocator, buffer.buffer(), buffer.allocation()));
->>>>>>> 09de01a9
     }
 
     /**
