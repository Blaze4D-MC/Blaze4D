package me.hydos.rosella.memory;

import me.hydos.rosella.Rosella;
import me.hydos.rosella.device.VulkanDevice;
import me.hydos.rosella.render.renderer.Renderer;
import me.hydos.rosella.render.vertex.BufferVertexConsumer;
import me.hydos.rosella.render.vertex.VertexConsumer;
import me.hydos.rosella.vkobjects.VkCommon;
import org.lwjgl.PointerBuffer;
import org.lwjgl.system.MemoryStack;
import org.lwjgl.system.Pointer;
import org.lwjgl.util.vma.Vma;
import org.lwjgl.util.vma.VmaAllocationCreateInfo;
import org.lwjgl.util.vma.VmaAllocatorCreateInfo;
import org.lwjgl.util.vma.VmaVulkanFunctions;
import org.lwjgl.vulkan.*;

import java.nio.ByteBuffer;
import java.nio.LongBuffer;
import java.util.ArrayList;
import java.util.List;
import java.util.Objects;
import java.util.Set;
import java.util.function.Consumer;

import static me.hydos.rosella.render.util.VkUtilsKt.ok;
import static org.lwjgl.system.MemoryStack.stackPush;

/**
 * Used for managing CPU and GPU memory.
 * This class will try to handle most vma stuff for the user so they dont have to touch much memory related stuff
 */
public class Memory {
    private static final int THREAD_COUNT = 3;

    private final long allocator;
    private final VkCommon common;
    private final List<Long> mappedMemory = new ArrayList<>();
    private final List<Consumer<Long>> deallocatingConsumers = new ArrayList<>();
    private boolean running = true;

    public Memory(VkCommon common) {
        this.common = common;
        allocator = createAllocator(common);

        for (int i = 0; i < THREAD_COUNT; i++) {
            new Thread(() -> {
                long threadAllocator = createAllocator(common);

                while (running) {
                    Consumer<Long> consumer = null;

                    if (!deallocatingConsumers.isEmpty()) {
                        consumer = deallocatingConsumers.remove(0);
                    }

                    if (consumer != null) {
                        consumer.accept(allocator);
                    }
                }

                Vma.vmaDestroyAllocator(threadAllocator);
            }, "Deallocator Thread " + i).start();
        }
    }

    /**
     * Converts a {@link List} into a {@link PointerBuffer}
     *
     * @param list  the list to put into a {@link PointerBuffer}
     * @param stack the current {@link MemoryStack}
     * @return a valid {@link PointerBuffer}
     */
    public static PointerBuffer asPtrBuffer(List<String> list, MemoryStack stack) {
        PointerBuffer pBuffer = stack.mallocPointer(list.size());
        for (String object : list) {
            pBuffer.put(Objects.requireNonNull(stack.UTF8Safe(object)));
        }
        return pBuffer.rewind();
    }

    /**
     * Converts a {@link Set} into a {@link PointerBuffer}
     *
     * @param set   the list to put into a {@link PointerBuffer}
     * @param stack the current {@link MemoryStack}
     * @return a valid {@link PointerBuffer}
     */
    public static PointerBuffer asPtrBuffer(Set<String> set, MemoryStack stack) {
        PointerBuffer buffer = stack.mallocPointer(set.size());
        for (String object : set) {
            buffer.put(stack.UTF8(object));
        }

        return buffer.rewind();
    }

    private long createAllocator(VkCommon common) {
        try (MemoryStack stack = stackPush()) {
            VmaVulkanFunctions vulkanFunctions = VmaVulkanFunctions.callocStack(stack)
                    .set(common.vkInstance.rawInstance, common.device.rawDevice);

            VmaAllocatorCreateInfo createInfo = VmaAllocatorCreateInfo.callocStack(stack)
                    .physicalDevice(common.device.physicalDevice)
                    .device(common.device.rawDevice)
                    .pVulkanFunctions(vulkanFunctions)
                    .instance(common.vkInstance.rawInstance)
                    .vulkanApiVersion(Rosella.VULKAN_VERSION);

            PointerBuffer pAllocator = stack.mallocPointer(1);
            Vma.vmaCreateAllocator(createInfo, pAllocator);

            Rosella.LOGGER.info("New allocator created. 0x%x", pAllocator.get(0));

            return pAllocator.get(0);
        }
    }

    /**
     * Maps an allocation with an Pointer Buffer
     */
    public void map(long allocation, boolean unmapOnClose, PointerBuffer data) {
        if (unmapOnClose) {
            mappedMemory.add(allocation);
        }

        Vma.vmaMapMemory(allocator, allocation, data);
    }

    /**
     * Unmaps allocated memory. this should usually be called on close
     */
    public void unmap(long allocation) {
        deallocatingConsumers.add(allocator -> {
            mappedMemory.remove(allocation);
            Vma.vmaUnmapMemory(allocator, allocation);
        });
    }

    /**
     * Used for creating the buffer written to before copied to the GPU
     */
    public BufferInfo createStagingBuf(int size, LongBuffer pBuffer, MemoryStack stack, Consumer<PointerBuffer> callback) {
        BufferInfo stagingBuffer = createBuffer(
                size,
                VK10.VK_BUFFER_USAGE_TRANSFER_SRC_BIT,
                Vma.VMA_MEMORY_USAGE_CPU_ONLY,
                pBuffer
        );
        PointerBuffer data = stack.mallocPointer(1);
        map(stagingBuffer.allocation(), true, data);
        callback.accept(data);
        return stagingBuffer;
    }


    /**
     * Used to create a Vulkan Memory Allocator Buffer.
     */
    public BufferInfo createBuffer(int size, int usage, int vmaUsage, LongBuffer pBuffer) {
        long allocation;
        try (MemoryStack stack = stackPush()) {
            if (size == 0) {
                throw new RuntimeException("Failed To Create VMA Buffer Reason: Buffer Is Too Small (0)");
            }

            VkBufferCreateInfo vulkanBufferInfo = VkBufferCreateInfo.callocStack(stack)
                    .sType(VK10.VK_STRUCTURE_TYPE_BUFFER_CREATE_INFO)
                    .size(size)
                    .usage(usage)
                    .sharingMode(VK10.VK_SHARING_MODE_EXCLUSIVE);

            VmaAllocationCreateInfo vmaBufferInfo = VmaAllocationCreateInfo.callocStack(stack)
                    .usage(vmaUsage);

            PointerBuffer pAllocation = stack.mallocPointer(1);
            int result = Vma.vmaCreateBuffer(allocator, vulkanBufferInfo, vmaBufferInfo, pBuffer, pAllocation, null);
            if (result != 0) {
                throw new RuntimeException("Failed To Create VMA Buffer. Error Code $result");
            }
            allocation = pAllocation.get(0);
        }
        return new BufferInfo(pBuffer.get(0), allocation, new RuntimeException());
    }

    /**
     * Copies a buffer from one place to another. usually used to copy a staging buffer into GPU mem
     */
    private void copyBuffer(long srcBuffer, long dstBuffer, int size, Renderer renderer, VulkanDevice device) {
        try (MemoryStack stack = stackPush()) {
            PointerBuffer pCommandBuffer = stack.mallocPointer(1);
            VkCommandBuffer commandBuffer = renderer.beginCmdBuffer(stack, pCommandBuffer, device);

            VkBufferCopy.Buffer copyRegion = VkBufferCopy.callocStack(1, stack);
            copyRegion.size(size);
            VK10.vkCmdCopyBuffer(commandBuffer, srcBuffer, dstBuffer, copyRegion);

            ok(VK10.vkEndCommandBuffer(commandBuffer));
            VkSubmitInfo submitInfo = VkSubmitInfo.callocStack(stack)
                    .sType(VK10.VK_STRUCTURE_TYPE_SUBMIT_INFO)
                    .pCommandBuffers(pCommandBuffer);
            ok(VK10.vkQueueSubmit(renderer.getQueues().graphicsQueue, submitInfo, VK10.VK_NULL_HANDLE));
            ok(VK10.vkQueueWaitIdle(renderer.getQueues().graphicsQueue));
            VK10.vkFreeCommandBuffers(device.rawDevice, renderer.getCommandPool(), pCommandBuffer);
        }
    }

    /**
     * Creates an index buffer from an list of indices
     */
    public BufferInfo createIndexBuffer(Rosella engine, List<Integer> indices) {
        try (MemoryStack stack = stackPush()) {
            int size = (Integer.BYTES * indices.size());
            LongBuffer pBuffer = stack.mallocLong(1);
            BufferInfo stagingBuffer = engine.memory.createStagingBuf(size, pBuffer, stack, data -> memcpy(data.getByteBuffer(0, size), indices));
            BufferInfo indexBufferInfo = createBuffer(
                    size,
                    VK10.VK_BUFFER_USAGE_TRANSFER_DST_BIT | VK10.VK_BUFFER_USAGE_INDEX_BUFFER_BIT,
                    Vma.VMA_MEMORY_USAGE_CPU_TO_GPU,
                    pBuffer
            );
            long indexBuffer = pBuffer.get(0);
            copyBuffer(stagingBuffer.buffer(), indexBuffer, size, engine.renderer, engine.common.device);
            stagingBuffer.free(common.device, this);
            return indexBufferInfo;
        }
    }

    /**
     * Creates a vertex buffer from an List of Vertices
     */
    public BufferInfo createVertexBuffer(Rosella engine, VertexConsumer consumer) {
        try (MemoryStack stack = stackPush()) {
            if (consumer instanceof BufferVertexConsumer) {
                int size = consumer.getVertexSize() * consumer.getVertexCount();
                LongBuffer pBuffer = stack.mallocLong(1);
                BufferInfo stagingBuffer = createStagingBuf(size, pBuffer, stack,
                        data -> {
                            ByteBuffer dst = data.getByteBuffer(0, size);
                            for (Consumer<ByteBuffer> bufConsumer : ((BufferVertexConsumer) consumer).getBufferConsumerList()) {
                                bufConsumer.accept(dst);
                            }
                        }
                );
                BufferInfo vertexBufferInfo = createBuffer(
                        size,
                        VK10.VK_BUFFER_USAGE_TRANSFER_DST_BIT | VK10.VK_BUFFER_USAGE_VERTEX_BUFFER_BIT,
                        Vma.VMA_MEMORY_USAGE_CPU_TO_GPU,
                        pBuffer
                );
                long vertexBuffer = pBuffer.get(0);
                copyBuffer(stagingBuffer.buffer(), vertexBuffer, size, engine.renderer, engine.common.device);
                stagingBuffer.free(common.device, this);
                return vertexBufferInfo;
            } else {
                throw new RuntimeException("Cannot handle non buffer based Vertex Consumers");
            }
        }
    }

    /**
     * Forces a buffer to be freed
     */
    public void freeBuffer(BufferInfo buffer) {
<<<<<<< HEAD
        synchronized (lock) {
            deallocatingConsumers.add(allocator -> Vma.vmaDestroyBuffer(allocator, buffer.buffer(), buffer.allocation()));
        }
=======
        deallocatingConsumers.add(aLong -> buffer.free(common.device, this));
>>>>>>> aedea407
    }

    /**
     * Free's all created buffers and mapped memory
     */
    public void free() {
        for (long memory : mappedMemory) {
            unmap(memory);
        }

        running = false;
        Vma.vmaDestroyAllocator(allocator);
    }

    /**
     * Copies indices into the specified buffer
     */
    public static void memcpy(ByteBuffer buffer, List<Integer> indices) {
        for (int index : indices) {
            buffer.putInt(index);
        }
    }

    /**
     * Copies an ByteBuffer into another ByteBuffer
     */
    public static void memcpy(ByteBuffer dst, ByteBuffer src, long size) {
        src.limit((int) size);
        dst.put(src);
        src.limit(src.capacity()).rewind();
    }

    public static PointerBuffer asPointerBuffer(List<? extends Pointer> pointers) {
        PointerBuffer buffer = MemoryStack.stackGet().mallocPointer(pointers.size());

        for (Pointer pointer : pointers) {
            buffer.put(pointer);
        }

        return buffer.rewind();
    }
}
<|MERGE_RESOLUTION|>--- conflicted
+++ resolved
@@ -37,6 +37,7 @@
     private final VkCommon common;
     private final List<Long> mappedMemory = new ArrayList<>();
     private final List<Consumer<Long>> deallocatingConsumers = new ArrayList<>();
+    private final Object lock = new Object();
     private boolean running = true;
 
     public Memory(VkCommon common) {
@@ -55,7 +56,7 @@
                     }
 
                     if (consumer != null) {
-                        consumer.accept(allocator);
+                        consumer.accept(threadAllocator);
                     }
                 }
 
@@ -262,13 +263,7 @@
      * Forces a buffer to be freed
      */
     public void freeBuffer(BufferInfo buffer) {
-<<<<<<< HEAD
-        synchronized (lock) {
-            deallocatingConsumers.add(allocator -> Vma.vmaDestroyBuffer(allocator, buffer.buffer(), buffer.allocation()));
-        }
-=======
-        deallocatingConsumers.add(aLong -> buffer.free(common.device, this));
->>>>>>> aedea407
+        deallocatingConsumers.add(allocator -> Vma.vmaDestroyBuffer(allocator, buffer.buffer(), buffer.allocation()));
     }
 
     /**
