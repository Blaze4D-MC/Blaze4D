package me.hydos.rosella.render.info;

import me.hydos.rosella.Rosella;
import me.hydos.rosella.device.VulkanDevice;
import me.hydos.rosella.memory.MemoryCloseable;
<<<<<<< HEAD
import me.hydos.rosella.render.RosellaVk;
import me.hydos.rosella.render.device.Device;
=======
>>>>>>> 56780e17
import me.hydos.rosella.render.material.Material;
import me.hydos.rosella.render.renderer.Renderer;
import me.hydos.rosella.render.shader.ubo.Ubo;
import me.hydos.rosella.render.util.memory.Memory;
import org.jetbrains.annotations.NotNull;

/**
 * Info such as the {@link Material} and {@link Ubo} for rendering objects
 */
public class InstanceInfo implements MemoryCloseable {

    public Ubo ubo;
    public Material material;

    public InstanceInfo(Ubo ubo, Material material) {
        this.ubo = ubo;
        this.material = material;
    }

    @Override
    public void free(VulkanDevice device, Memory memory) {
        ubo.free(device, memory);
        material.getShader().getDescriptorManager().freeDescriptorSet(ubo.getDescriptors());
    }

    /**
     * Called when Command Buffers need to be refreshed. all {@link me.hydos.rosella.render.descriptorsets.DescriptorSet}'s will need to be recreated
     *
     * @param rosella The active instance of the Renderer
     */
    public void rebuild(@NotNull Renderer renderer) {
        material.getShader().getDescriptorManager().freeDescriptorSet(ubo.getDescriptors());
        if (ubo.getUniformBuffers().size() == 0) {
            ubo.create(renderer.swapchain);
        }
<<<<<<< HEAD

        rosella.getTextureManager().prepareTexture(rosella.getRenderer(), material.texture);

        material.shader.getDescriptorManager().createNewDescriptor(material.texture, ubo);
=======
        material.getShader().getDescriptorManager().createNewDescriptor(material.texture, ubo);
>>>>>>> 56780e17
    }
}<|MERGE_RESOLUTION|>--- conflicted
+++ resolved
@@ -1,16 +1,11 @@
 package me.hydos.rosella.render.info;
 
-import me.hydos.rosella.Rosella;
 import me.hydos.rosella.device.VulkanDevice;
 import me.hydos.rosella.memory.MemoryCloseable;
-<<<<<<< HEAD
-import me.hydos.rosella.render.RosellaVk;
-import me.hydos.rosella.render.device.Device;
-=======
->>>>>>> 56780e17
 import me.hydos.rosella.render.material.Material;
 import me.hydos.rosella.render.renderer.Renderer;
 import me.hydos.rosella.render.shader.ubo.Ubo;
+import me.hydos.rosella.render.texture.TextureManager;
 import me.hydos.rosella.render.util.memory.Memory;
 import org.jetbrains.annotations.NotNull;
 
@@ -36,20 +31,17 @@
     /**
      * Called when Command Buffers need to be refreshed. all {@link me.hydos.rosella.render.descriptorsets.DescriptorSet}'s will need to be recreated
      *
-     * @param rosella The active instance of the Renderer
+     * @param renderer The active instance of the Renderer
+     * @param textureManager The TextureManager that the texture is contained under
      */
-    public void rebuild(@NotNull Renderer renderer) {
+    public void rebuild(@NotNull Renderer renderer, TextureManager textureManager) {
         material.getShader().getDescriptorManager().freeDescriptorSet(ubo.getDescriptors());
         if (ubo.getUniformBuffers().size() == 0) {
             ubo.create(renderer.swapchain);
         }
-<<<<<<< HEAD
 
-        rosella.getTextureManager().prepareTexture(rosella.getRenderer(), material.texture);
+        textureManager.prepareTexture(renderer, material.texture);
 
-        material.shader.getDescriptorManager().createNewDescriptor(material.texture, ubo);
-=======
         material.getShader().getDescriptorManager().createNewDescriptor(material.texture, ubo);
->>>>>>> 56780e17
     }
 }