package me.hydos.rosella.render.info;

import me.hydos.rosella.device.VulkanDevice;
import me.hydos.rosella.memory.MemoryCloseable;
import me.hydos.rosella.render.material.Material;
import me.hydos.rosella.render.renderer.Renderer;
import me.hydos.rosella.render.shader.ubo.Ubo;
import me.hydos.rosella.render.texture.TextureManager;
import me.hydos.rosella.render.util.memory.Memory;
import org.jetbrains.annotations.NotNull;

/**
 * Info such as the {@link Material} and {@link Ubo} for rendering objects
 */
public class InstanceInfo implements MemoryCloseable {

    public Ubo ubo;
    public Material material;

    public InstanceInfo(Ubo ubo, Material material) {
        this.ubo = ubo;
        this.material = material;
    }

    @Override
    public void free(VulkanDevice device, Memory memory) {
        ubo.free(device, memory);
        material.getShader().getDescriptorManager().freeDescriptorSet(ubo.getDescriptors());
    }

    /**
     * Called when Command Buffers need to be refreshed. all {@link me.hydos.rosella.render.descriptorsets.DescriptorSet}'s will need to be recreated
     *
<<<<<<< HEAD
     * @param renderer The active instance of the Renderer
     * @param textureManager The TextureManager that the texture is contained under
=======
     * @param renderer the Renderer
>>>>>>> 496a6250
     */
    public void rebuild(@NotNull Renderer renderer, TextureManager textureManager) {
        material.getShader().getDescriptorManager().freeDescriptorSet(ubo.getDescriptors());
        if (ubo.getUniformBuffers().size() == 0) {
            ubo.create(renderer.swapchain);
        }

        textureManager.prepareTexture(renderer, material.texture);

        material.getShader().getDescriptorManager().createNewDescriptor(material.texture, ubo);
    }
}<|MERGE_RESOLUTION|>--- conflicted
+++ resolved
@@ -31,21 +31,14 @@
     /**
      * Called when Command Buffers need to be refreshed. all {@link me.hydos.rosella.render.descriptorsets.DescriptorSet}'s will need to be recreated
      *
-<<<<<<< HEAD
-     * @param renderer The active instance of the Renderer
-     * @param textureManager The TextureManager that the texture is contained under
-=======
      * @param renderer the Renderer
->>>>>>> 496a6250
      */
-    public void rebuild(@NotNull Renderer renderer, TextureManager textureManager) {
+    public void rebuild(@NotNull Renderer renderer) {
         material.getShader().getDescriptorManager().freeDescriptorSet(ubo.getDescriptors());
         if (ubo.getUniformBuffers().size() == 0) {
             ubo.create(renderer.swapchain);
         }
 
-        textureManager.prepareTexture(renderer, material.texture);
-
         material.getShader().getDescriptorManager().createNewDescriptor(material.texture, ubo);
     }
 }