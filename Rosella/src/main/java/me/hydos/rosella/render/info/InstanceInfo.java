package me.hydos.rosella.render.info;

import me.hydos.rosella.device.VulkanDevice;
import me.hydos.rosella.memory.MemoryCloseable;
import me.hydos.rosella.render.material.Material;
import me.hydos.rosella.render.renderer.Renderer;
import me.hydos.rosella.render.shader.ubo.Ubo;
<<<<<<< HEAD
import me.hydos.rosella.render.texture.TextureManager;
import me.hydos.rosella.render.util.memory.Memory;
=======
import me.hydos.rosella.memory.Memory;
>>>>>>> b6c1420a
import org.jetbrains.annotations.NotNull;

/**
 * Info such as the {@link Material} and {@link Ubo} for rendering objects
 */
public class InstanceInfo implements MemoryCloseable {
    public Ubo ubo;
    public Material material;

    public InstanceInfo(Ubo ubo, Material material) {
        this.ubo = ubo;
        this.material = material;
    }

    @Override
    public void free(VulkanDevice device, Memory memory) {
        ubo.free(device, memory);
        material.getShader().getDescriptorManager().freeDescriptorSet(ubo.getDescriptors());
    }

    /**
     * Called when Command Buffers need to be refreshed. all {@link me.hydos.rosella.render.descriptorsets.DescriptorSet}'s will need to be recreated
     *
     * @param renderer the Renderer
     */
    public void rebuild(@NotNull Renderer renderer) {
        material.getShader().getDescriptorManager().freeDescriptorSet(ubo.getDescriptors());
        if (ubo.getUniformBuffers().size() == 0) {
            ubo.create(renderer.swapchain);
        }

        material.getShader().getDescriptorManager().createNewDescriptor(material.texture, ubo);
    }
}<|MERGE_RESOLUTION|>--- conflicted
+++ resolved
@@ -5,12 +5,7 @@
 import me.hydos.rosella.render.material.Material;
 import me.hydos.rosella.render.renderer.Renderer;
 import me.hydos.rosella.render.shader.ubo.Ubo;
-<<<<<<< HEAD
-import me.hydos.rosella.render.texture.TextureManager;
-import me.hydos.rosella.render.util.memory.Memory;
-=======
 import me.hydos.rosella.memory.Memory;
->>>>>>> b6c1420a
 import org.jetbrains.annotations.NotNull;
 
 /**
@@ -41,7 +36,6 @@
         if (ubo.getUniformBuffers().size() == 0) {
             ubo.create(renderer.swapchain);
         }
-
         material.getShader().getDescriptorManager().createNewDescriptor(material.texture, ubo);
     }
 }