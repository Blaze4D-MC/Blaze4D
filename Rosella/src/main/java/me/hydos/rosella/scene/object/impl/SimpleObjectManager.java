--- conflicted
+++ resolved
@@ -56,11 +56,7 @@
             }
             renderObjects.put(obj.getRenderInfo(), new ArrayList<>());
         }
-<<<<<<< HEAD
-        obj.onAddedToScene(common, renderer, rosella.common.memory);
-=======
         obj.onAddedToScene(rosella);
->>>>>>> 09de01a9
         renderObjects.get(obj.getRenderInfo()).add(obj.getInstanceInfo());
         return obj;
     }
