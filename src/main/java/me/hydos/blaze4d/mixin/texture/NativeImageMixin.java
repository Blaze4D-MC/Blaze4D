package me.hydos.blaze4d.mixin.texture;

import me.hydos.blaze4d.Blaze4D;
import me.hydos.blaze4d.api.GlobalRenderSystem;
import me.hydos.rosella.render.texture.ImageRegion;
import me.hydos.rosella.render.texture.SamplerCreateInfo;
import me.hydos.rosella.render.texture.TextureFilter;
import me.hydos.rosella.render.texture.UploadableImage;
import me.hydos.rosella.scene.object.impl.SimpleObjectManager;
import net.minecraft.client.texture.NativeImage;
import org.lwjgl.system.MemoryUtil;
import org.lwjgl.vulkan.VK10;
import org.spongepowered.asm.mixin.Final;
import org.spongepowered.asm.mixin.Mixin;
import org.spongepowered.asm.mixin.Shadow;
import org.spongepowered.asm.mixin.Unique;
import org.spongepowered.asm.mixin.injection.At;
import org.spongepowered.asm.mixin.injection.Inject;
import org.spongepowered.asm.mixin.injection.callback.CallbackInfo;

import java.nio.ByteBuffer;

@Mixin(NativeImage.class)
public abstract class NativeImageMixin implements UploadableImage {

    @Shadow
    @Final
    private int width;

    @Shadow
    @Final
    private int height;

    @Shadow
    public abstract void close();

    @Shadow public abstract int getPixelColor(int x, int y);

    @Shadow @Final private NativeImage.Format format;

    @Inject(method = "uploadInternal", at = @At("HEAD"), cancellable = true)
    private void uploadToRosella(int level, int offsetX, int offsetY, int unpackSkipPixels, int unpackSkipRows, int width, int height, boolean blur, boolean clamp, boolean mipmap, boolean close, CallbackInfo ci) {
<<<<<<< HEAD
        Blaze4D.rosella.getTextureManager().applySamplerInfoToTexture(
                Blaze4D.rosella.getDevice(),
                GlobalRenderSystem.boundTextureIds[GlobalRenderSystem.activeTexture],
                new SamplerCreateInfo(blur ? TextureFilter.LINEAR : TextureFilter.NEAREST)
        );
        Blaze4D.rosella.getTextureManager().drawToExistingTexture(
=======
        ((SimpleObjectManager) Blaze4D.rosella.objectManager).textureManager.uploadTextureToId(
>>>>>>> 56780e17
                Blaze4D.rosella,
                GlobalRenderSystem.boundTextureIds[GlobalRenderSystem.activeTexture],
                this,
                new ImageRegion(width, height, unpackSkipPixels, unpackSkipRows),
                new ImageRegion(width, height, offsetX, offsetY)
        );
        if (close) {
            this.close();
        }
        ci.cancel();
    }

    @Override
    public int getWidth() {
        return width;
    }

    @Override
    public int getHeight() {
        return height;
    }

    @Override
    public int getChannels() {
        return format.getChannelCount();
    }

    @Override
    public ByteBuffer getPixels(ImageRegion region) {
        int imageSize = region.getWidth() * region.getHeight() * getBytesPerPixel();
        ByteBuffer pixels = MemoryUtil.memAlloc(imageSize);
        for (int y = region.getYOffset(); y < region.getHeight() + region.getYOffset(); y++) {
            for (int x = region.getXOffset(); x < region.getWidth() + region.getXOffset(); x++) {
                int pixelColor = getPixelColor(x, y);
                pixels.putFloat(NativeImage.getRed(pixelColor) / 255F);
                pixels.putFloat(NativeImage.getGreen(pixelColor) / 255F);
                pixels.putFloat(NativeImage.getBlue(pixelColor) / 255F);
                pixels.putFloat(NativeImage.getAlpha(pixelColor) / 255F);
            }
        }
        if (pixels.capacity() != imageSize) {
            throw new IllegalStateException("Image has wrong size! Expected: " + imageSize + " but got " + pixels.capacity());
        }

        return pixels;
    }

    @Override
    public int getBytesPerPixel() {
        return getChannels() * Float.BYTES;
    }
}<|MERGE_RESOLUTION|>--- conflicted
+++ resolved
@@ -2,18 +2,13 @@
 
 import me.hydos.blaze4d.Blaze4D;
 import me.hydos.blaze4d.api.GlobalRenderSystem;
-import me.hydos.rosella.render.texture.ImageRegion;
-import me.hydos.rosella.render.texture.SamplerCreateInfo;
-import me.hydos.rosella.render.texture.TextureFilter;
-import me.hydos.rosella.render.texture.UploadableImage;
+import me.hydos.rosella.render.texture.*;
 import me.hydos.rosella.scene.object.impl.SimpleObjectManager;
 import net.minecraft.client.texture.NativeImage;
 import org.lwjgl.system.MemoryUtil;
-import org.lwjgl.vulkan.VK10;
 import org.spongepowered.asm.mixin.Final;
 import org.spongepowered.asm.mixin.Mixin;
 import org.spongepowered.asm.mixin.Shadow;
-import org.spongepowered.asm.mixin.Unique;
 import org.spongepowered.asm.mixin.injection.At;
 import org.spongepowered.asm.mixin.injection.Inject;
 import org.spongepowered.asm.mixin.injection.callback.CallbackInfo;
@@ -40,17 +35,14 @@
 
     @Inject(method = "uploadInternal", at = @At("HEAD"), cancellable = true)
     private void uploadToRosella(int level, int offsetX, int offsetY, int unpackSkipPixels, int unpackSkipRows, int width, int height, boolean blur, boolean clamp, boolean mipmap, boolean close, CallbackInfo ci) {
-<<<<<<< HEAD
-        Blaze4D.rosella.getTextureManager().applySamplerInfoToTexture(
-                Blaze4D.rosella.getDevice(),
+        TextureManager textureManager = ((SimpleObjectManager) Blaze4D.rosella.objectManager).textureManager;
+        textureManager.applySamplerInfoToTexture(
                 GlobalRenderSystem.boundTextureIds[GlobalRenderSystem.activeTexture],
                 new SamplerCreateInfo(blur ? TextureFilter.LINEAR : TextureFilter.NEAREST)
         );
-        Blaze4D.rosella.getTextureManager().drawToExistingTexture(
-=======
-        ((SimpleObjectManager) Blaze4D.rosella.objectManager).textureManager.uploadTextureToId(
->>>>>>> 56780e17
-                Blaze4D.rosella,
+        textureManager.drawToExistingTexture(
+                Blaze4D.rosella.renderer,
+                Blaze4D.rosella.memory,
                 GlobalRenderSystem.boundTextureIds[GlobalRenderSystem.activeTexture],
                 this,
                 new ImageRegion(width, height, unpackSkipPixels, unpackSkipRows),
