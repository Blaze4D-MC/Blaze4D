package me.hydos.blaze4d.mixin.texture;

import com.mojang.blaze3d.platform.TextureUtil;
import me.hydos.blaze4d.Blaze4D;
import me.hydos.blaze4d.api.GlobalRenderSystem;
import me.hydos.rosella.render.texture.SamplerCreateInfo;
import me.hydos.rosella.render.texture.TextureFilter;
import me.hydos.rosella.scene.object.impl.SimpleObjectManager;
import net.minecraft.client.texture.NativeImage;
import org.lwjgl.vulkan.VK10;
import org.spongepowered.asm.mixin.Mixin;
import org.spongepowered.asm.mixin.injection.At;
import org.spongepowered.asm.mixin.injection.Inject;
import org.spongepowered.asm.mixin.injection.callback.CallbackInfo;

@Mixin(TextureUtil.class)
public class TextureUtilMixin {

    @Inject(method = "prepareImage(Lnet/minecraft/client/texture/NativeImage$GLFormat;IIII)V", at = @At("HEAD"), cancellable = true)
<<<<<<< HEAD
    private static void createRosellaTexture(NativeImage.GLFormat internalFormat, int id, int maxLevel, int width, int height, CallbackInfo ci) {
        GlobalRenderSystem.boundTextureIds[GlobalRenderSystem.activeTexture] = id;
        Blaze4D.rosella.getTextureManager().createTexture(
=======
    private static void loadTextureIntoRosella(NativeImage.GLFormat internalFormat, int id, int maxLevel, int width, int height, CallbackInfo ci) {
        GlobalRenderSystem.boundTextureId = id;
        ((SimpleObjectManager) Blaze4D.rosella.objectManager).textureManager.uploadTextureToId(
>>>>>>> 56780e17
                Blaze4D.rosella,
                id,
                width,
                height,
                switch (internalFormat) {
                    case ABGR -> VK10.VK_FORMAT_R32G32B32A32_SFLOAT;
                    case BGR -> VK10.VK_FORMAT_R32G32B32_SFLOAT;
                    case RG -> VK10.VK_FORMAT_R32G32_SFLOAT;
                    case RED -> VK10.VK_FORMAT_R32_SFLOAT;
                },
                new SamplerCreateInfo(TextureFilter.NEAREST) // TODO: hmm...
        );
        ci.cancel();
    }
}<|MERGE_RESOLUTION|>--- conflicted
+++ resolved
@@ -17,16 +17,10 @@
 public class TextureUtilMixin {
 
     @Inject(method = "prepareImage(Lnet/minecraft/client/texture/NativeImage$GLFormat;IIII)V", at = @At("HEAD"), cancellable = true)
-<<<<<<< HEAD
     private static void createRosellaTexture(NativeImage.GLFormat internalFormat, int id, int maxLevel, int width, int height, CallbackInfo ci) {
         GlobalRenderSystem.boundTextureIds[GlobalRenderSystem.activeTexture] = id;
-        Blaze4D.rosella.getTextureManager().createTexture(
-=======
-    private static void loadTextureIntoRosella(NativeImage.GLFormat internalFormat, int id, int maxLevel, int width, int height, CallbackInfo ci) {
-        GlobalRenderSystem.boundTextureId = id;
-        ((SimpleObjectManager) Blaze4D.rosella.objectManager).textureManager.uploadTextureToId(
->>>>>>> 56780e17
-                Blaze4D.rosella,
+        ((SimpleObjectManager) Blaze4D.rosella.objectManager).textureManager.createTexture(
+                Blaze4D.rosella.renderer,
                 id,
                 width,
                 height,
@@ -36,7 +30,7 @@
                     case RG -> VK10.VK_FORMAT_R32G32_SFLOAT;
                     case RED -> VK10.VK_FORMAT_R32_SFLOAT;
                 },
-                new SamplerCreateInfo(TextureFilter.NEAREST) // TODO: hmm...
+                new SamplerCreateInfo(TextureFilter.NEAREST) // this is ok because we set it again later when we draw to it
         );
         ci.cancel();
     }
