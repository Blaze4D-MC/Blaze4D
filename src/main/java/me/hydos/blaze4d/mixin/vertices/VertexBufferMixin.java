package me.hydos.blaze4d.mixin.vertices;

import com.mojang.blaze3d.vertex.BufferBuilder;
import com.mojang.blaze3d.vertex.VertexBuffer;
import com.mojang.blaze3d.vertex.VertexFormat;
import com.mojang.datafixers.util.Pair;
import it.unimi.dsi.fastutil.objects.ObjectIntPair;
import me.hydos.blaze4d.Blaze4D;
import me.hydos.blaze4d.api.GlobalRenderSystem;
import me.hydos.blaze4d.api.util.ConversionUtils;
import me.hydos.rosella.memory.BufferInfo;
import me.hydos.rosella.memory.ManagedBuffer;
import me.hydos.rosella.render.info.RenderInfo;
import net.minecraft.client.renderer.ShaderInstance;
import org.joml.Matrix4f;
import org.joml.Vector3f;
import org.spongepowered.asm.mixin.Mixin;
import org.spongepowered.asm.mixin.Overwrite;
import org.spongepowered.asm.mixin.Unique;
import org.spongepowered.asm.mixin.injection.At;
import org.spongepowered.asm.mixin.injection.Inject;
import org.spongepowered.asm.mixin.injection.callback.CallbackInfo;

import java.nio.ByteBuffer;

/**
 * Turns out, Minecraft uses this class for world rendering. when a part of the world is to be rendered, the buffer will be cleared and replaced with just the sky. this will then be uploaded to a {@link VertexBuffer} and then cleared again for the rest of the game to render.
 */
@Mixin(VertexBuffer.class)
public class VertexBufferMixin {
    @Unique
    private RenderInfo currentRenderInfo;
    @Unique
    private BufferBuilder.DrawState drawState;

    /**
     * @author Blaze4D
     * @reason To render
     */
    @Overwrite
    private void upload_(BufferBuilder bufferBuilder) {
        Pair<BufferBuilder.DrawState, ByteBuffer> drawData = bufferBuilder.popNextBuffer();
        // We have to manipulate some stuff with the ByteBuffer before we store it
        BufferBuilder.DrawState providedDrawState = drawData.getFirst();
        ByteBuffer providedBuffer = drawData.getSecond();

        if (providedDrawState.vertexCount() > 0) {
            if (!providedDrawState.indexOnly()) {
                providedBuffer.limit(providedDrawState.vertexBufferSize());
                BufferInfo vertexBuffer = Blaze4D.rosella.bufferManager.createVertexBuffer(new ManagedBuffer<>(providedBuffer, false));

                ObjectIntPair<ManagedBuffer<ByteBuffer>> indexBufferSourcePair = GlobalRenderSystem.createIndices(providedDrawState.mode(), providedDrawState.vertexCount());
                int indexCount = indexBufferSourcePair.valueInt();
                BufferInfo indexBuffer = Blaze4D.rosella.bufferManager.createIndexBuffer(indexBufferSourcePair.key());

                drawState = providedDrawState;
                currentRenderInfo = new RenderInfo(vertexBuffer, indexBuffer, indexCount);
            }
        }

        providedBuffer.limit(providedDrawState.bufferSize());
        providedBuffer.position(0);
    }

    /**
     * @author Blaze4D
     * @reason To render the sky
     */
    @Overwrite
    public void _drawWithShader(com.mojang.math.Matrix4f mcModelViewMatrix, com.mojang.math.Matrix4f mcProjectionMatrix, ShaderInstance shader) {
        GlobalRenderSystem.updateUniforms();
        addBufferToRosella();
    }

    /**
     * @author Blaze4D
     * @reason To render the world
     */
    @Overwrite
    public void drawChunkLayer() {
        addBufferToRosella();
    }

    @Unique
<<<<<<< HEAD
    private void addBufferToRosella() {
=======
    private void addBufferToRosella(Matrix4f projMatrix, Matrix4f modelViewMatrix, Vector3f chunkOffset, com.mojang.math.Vector3f shaderLightDirections0, com.mojang.math.Vector3f shaderLightDirections1) {
        // TODO: why were these format checks here? (ported from old code) drawState.format() != com.mojang.blaze3d.vertex.DefaultVertexFormat.BLIT_SCREEN && drawState.format() != com.mojang.blaze3d.vertex.DefaultVertexFormat.POSITION
>>>>>>> d6423b66
        if (currentRenderInfo != null && drawState != null) {
            GlobalRenderSystem.uploadPreCreatedObject(
                    currentRenderInfo,
                    ConversionUtils.FORMAT_CONVERSION_MAP.get(drawState.format().getElements()),
                    ConversionUtils.mcDrawModeToRosellaTopology(drawState.mode()),
                    GlobalRenderSystem.activeShader,
                    GlobalRenderSystem.createTextureArray(),
                    GlobalRenderSystem.currentStateInfo.snapshot(),
<<<<<<< HEAD
                    drawState.format(),
                    drawState.mode(),
=======
                    projMatrix,
                    modelViewMatrix,
                    chunkOffset,
                    shaderLightDirections0,
                    shaderLightDirections1,
>>>>>>> d6423b66
                    Blaze4D.rosella
            );
        }
    }

    @Inject(method = "close", at = @At("HEAD"), cancellable = true)
    private void close(CallbackInfo ci) {
        if (currentRenderInfo != null) currentRenderInfo.free(Blaze4D.rosella.common.device, Blaze4D.rosella.common.memory);
        ci.cancel();
    }
}<|MERGE_RESOLUTION|>--- conflicted
+++ resolved
@@ -82,12 +82,8 @@
     }
 
     @Unique
-<<<<<<< HEAD
     private void addBufferToRosella() {
-=======
-    private void addBufferToRosella(Matrix4f projMatrix, Matrix4f modelViewMatrix, Vector3f chunkOffset, com.mojang.math.Vector3f shaderLightDirections0, com.mojang.math.Vector3f shaderLightDirections1) {
         // TODO: why were these format checks here? (ported from old code) drawState.format() != com.mojang.blaze3d.vertex.DefaultVertexFormat.BLIT_SCREEN && drawState.format() != com.mojang.blaze3d.vertex.DefaultVertexFormat.POSITION
->>>>>>> d6423b66
         if (currentRenderInfo != null && drawState != null) {
             GlobalRenderSystem.uploadPreCreatedObject(
                     currentRenderInfo,
@@ -96,16 +92,6 @@
                     GlobalRenderSystem.activeShader,
                     GlobalRenderSystem.createTextureArray(),
                     GlobalRenderSystem.currentStateInfo.snapshot(),
-<<<<<<< HEAD
-                    drawState.format(),
-                    drawState.mode(),
-=======
-                    projMatrix,
-                    modelViewMatrix,
-                    chunkOffset,
-                    shaderLightDirections0,
-                    shaderLightDirections1,
->>>>>>> d6423b66
                     Blaze4D.rosella
             );
         }
