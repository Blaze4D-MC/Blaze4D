--- conflicted
+++ resolved
@@ -28,17 +28,13 @@
 
     @Inject(method = "begin", at = @At("HEAD"))
     private void setupConsumer(VertexFormat.DrawMode drawMode, VertexFormat format, CallbackInfo ci) {
-        Matrix4f projMatrix = new Matrix4f(GlobalRenderSystem.projectionMatrix);
-        Matrix4f viewMatrix = new Matrix4f(GlobalRenderSystem.modelViewMatrix);
-        Vector3f chunkOffset = new Vector3f(GlobalRenderSystem.chunkOffset);
+        Matrix4f projMatrix = copyMat4f(GlobalRenderSystem.projectionMatrix);
+        Matrix4f viewMatrix = copyMat4f(GlobalRenderSystem.modelViewMatrix);
+        Vector3f chunkOffset = copyVec3f(GlobalRenderSystem.chunkOffset);
         Vec3f shaderLightDirections0 = GlobalRenderSystem.shaderLightDirections0.copy();
         Vec3f shaderLightDirections1 = GlobalRenderSystem.shaderLightDirections1.copy();
 
-<<<<<<< HEAD
-        this.consumer = GlobalRenderSystem.GLOBAL_CONSUMERS.computeIfAbsent(new ConsumerCreationInfo(drawMode, format, GlobalRenderSystem.createTextureArray(), GlobalRenderSystem.activeShader, projMatrix, viewMatrix, chunkOffset, shaderLightDirections0, shaderLightDirections1), _format -> {
-=======
         this.consumer = GlobalRenderSystem.GLOBAL_CONSUMERS_FOR_BATCH_RENDERING.computeIfAbsent(new ConsumerCreationInfo(drawMode, format, GlobalRenderSystem.createTextureArray(), GlobalRenderSystem.activeShader, projMatrix, viewMatrix, chunkOffset, shaderLightDirections0, shaderLightDirections1), consumerCreationInfo -> {
->>>>>>> 66441546
             me.hydos.rosella.render.vertex.BufferVertexConsumer consumer;
             if (consumerCreationInfo.format().equals(net.minecraft.client.render.VertexFormats.POSITION)) {
                 consumer = new me.hydos.rosella.render.vertex.BufferVertexConsumer(VertexFormats.POSITION);
@@ -72,7 +68,7 @@
             }
             return consumer;
         });
-    }
+   }
 
    @Unique
    private static me.hydos.rosella.render.vertex.VertexFormatElement convertVertexFormatElement(VertexFormatElement mcElement) {
@@ -204,4 +200,33 @@
     public ShaderProgram getShader() {
         return GlobalRenderSystem.activeShader;
     }
+
+    protected Vector3f copyVec3f(Vector3f vec3f) {
+        return new Vector3f(vec3f.x, vec3f.y, vec3f.z);
+    }
+
+    protected Matrix4f copyMat4f(Matrix4f mat4f) {
+        Matrix4f newMatrix = new Matrix4f();
+        newMatrix.m00(mat4f.m00());
+        newMatrix.m01(mat4f.m01());
+        newMatrix.m02(mat4f.m02());
+        newMatrix.m03(mat4f.m03());
+
+        newMatrix.m10(mat4f.m10());
+        newMatrix.m11(mat4f.m11());
+        newMatrix.m12(mat4f.m12());
+        newMatrix.m13(mat4f.m13());
+
+        newMatrix.m20(mat4f.m20());
+        newMatrix.m21(mat4f.m21());
+        newMatrix.m22(mat4f.m22());
+        newMatrix.m23(mat4f.m23());
+
+        newMatrix.m30(mat4f.m30());
+        newMatrix.m31(mat4f.m31());
+        newMatrix.m32(mat4f.m32());
+        newMatrix.m33(mat4f.m33());
+
+        return newMatrix;
+    }
 }