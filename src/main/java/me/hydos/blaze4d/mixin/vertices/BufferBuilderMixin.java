--- conflicted
+++ resolved
@@ -28,11 +28,7 @@
         Vec3f shaderLightDirections0 = GlobalRenderSystem.shaderLightDirections0.copy();
         Vec3f shaderLightDirections1 = GlobalRenderSystem.shaderLightDirections1.copy();
 
-<<<<<<< HEAD
-        this.consumer = GlobalRenderSystem.globalConsumers.computeIfAbsent(new ConsumerCreationInfo(drawMode, format, format.getElements(), GlobalRenderSystem.createTextureArray(), GlobalRenderSystem.activeShader, projMatrix, viewMatrix, chunkOffset, shaderLightDirections0, shaderLightDirections1), formats -> {
-=======
         this.consumer = GlobalRenderSystem.GLOBAL_CONSUMERS_FOR_BATCH_RENDERING.computeIfAbsent(new ConsumerCreationInfo(drawMode, format, format.getElements(), GlobalRenderSystem.createTextureArray(), GlobalRenderSystem.activeShader, projMatrix, viewMatrix, chunkOffset, shaderLightDirections0, shaderLightDirections1), _format -> {
->>>>>>> 09de01a9
             me.hydos.rosella.render.vertex.BufferVertexConsumer consumer;
             if (_format.format() == VertexFormats.POSITION) {
                 consumer = new me.hydos.rosella.render.vertex.BufferVertexConsumer(me.hydos.rosella.render.vertex.VertexFormats.Companion.getPOSITION());
