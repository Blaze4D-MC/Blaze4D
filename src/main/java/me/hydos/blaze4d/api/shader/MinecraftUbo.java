package me.hydos.blaze4d.api.shader;

import com.mojang.blaze3d.systems.RenderSystem;
import me.hydos.rosella.device.VulkanDevice;
import me.hydos.rosella.render.descriptorsets.DescriptorSet;
import me.hydos.rosella.render.material.Material;
import me.hydos.rosella.render.shader.ubo.Ubo;
import me.hydos.rosella.render.swapchain.Swapchain;
import me.hydos.rosella.render.util.memory.BufferInfo;
import me.hydos.rosella.render.util.memory.Memory;
import net.minecraft.client.MinecraftClient;
import net.minecraft.client.util.Window;
import net.minecraft.util.math.Vec3f;
import org.jetbrains.annotations.NotNull;
import org.joml.Matrix4f;
import org.joml.Vector3f;
import org.lwjgl.PointerBuffer;
import org.lwjgl.system.MemoryStack;
import org.lwjgl.util.vma.Vma;
import org.lwjgl.vulkan.VK10;

import java.nio.ByteBuffer;
import java.nio.LongBuffer;
import java.util.ArrayList;
import java.util.List;

public class MinecraftUbo extends Ubo {

    private final Memory memory;
    private final int totalSize;
    private final List<AddUboMemoryStep> steps;
    private int size;
    public DescriptorSet descSets;
    public List<BufferInfo> uboFrames = new ArrayList<>();

    public Matrix4f projectionMatrix;
    public Matrix4f viewTransformMatrix;
    public Vector3f chunkOffset;
    public Vec3f shaderLightDirections0;
    public Vec3f shaderLightDirections1;

<<<<<<< HEAD
    public MinecraftUbo(@NotNull VulkanDevice device, @NotNull Memory memory, Material material) {
        this.memory = memory;
        this.descSets = new DescriptorSet(material.getShader().getRaw().getDescriptorPool());
=======
    public MinecraftUbo(@NotNull Memory memory, Material material, List<AddUboMemoryStep> steps, int size) {
        this.memory = memory;
        this.descSets = new DescriptorSet(material.shader.getRaw().getDescriptorPool());
        this.totalSize = size;
        this.steps = steps;
>>>>>>> d87605ea
    }

    @Override
    public void create(Swapchain swapChain) {
        try (MemoryStack stack = MemoryStack.stackPush()) {
            uboFrames = new ArrayList<>(swapChain.getSwapChainImages().size());
            for (int i = 0; i < swapChain.getSwapChainImages().size(); i++) {
                LongBuffer pBuffer = stack.mallocLong(1);
                uboFrames.add(
                        memory.createBuffer(
                                getSize(),
                                VK10.VK_BUFFER_USAGE_UNIFORM_BUFFER_BIT,
                                Vma.VMA_MEMORY_USAGE_CPU_ONLY,
                                pBuffer
                        )
                );
            }
        }
    }

    @Override
    public int getSize() {
        return totalSize;
    }

    @Override
    public void update(int currentImg, @NotNull Swapchain swapChain) {
        if (uboFrames.size() == 0) {
            create(swapChain); //TODO: CONCERN. why did i write this
        }

        try (MemoryStack stack = MemoryStack.stackPush()) {
            PointerBuffer data = stack.mallocPointer(1);
            memory.map(uboFrames.get(currentImg).getAllocation(), false, data);
            ByteBuffer buffer = data.getByteBuffer(0, getSize());

            beginUboWrite();
            steps.forEach(addUboMemoryStep -> addUboMemoryStep.addUboMemoryStep(this, buffer));

            memory.unmap(uboFrames.get(currentImg).getAllocation());
        }
    }

    public void addLightDirections1(ByteBuffer buffer) {
        putVec3f(shaderLightDirections1, buffer);
    }

    public void addLightDirections0(ByteBuffer buffer) {
        putVec3f(shaderLightDirections0, buffer);
    }

    public void addChunkOffset(ByteBuffer buffer) {
        putVec3f(chunkOffset, buffer);
    }

    public void addLineWidth(ByteBuffer buffer) {
        putFloat(RenderSystem.getShaderLineWidth(), buffer);
    }

    public void addScreenSize(ByteBuffer buffer) {
        Window window = MinecraftClient.getInstance().getWindow();
        putVec2i(window.getFramebufferWidth(), window.getFramebufferHeight(), buffer);
    }

    public void addGameTime(ByteBuffer buffer) {
        putFloat(RenderSystem.getShaderGameTime(), buffer);
    }

    public void addTextureMatrix(ByteBuffer buffer) {
        putMat4(toJoml(RenderSystem.getTextureMatrix()), buffer);
    }

    public void addFogColor(ByteBuffer buffer) {
        putVec4f(RenderSystem.getShaderFogColor(), buffer);
    }

    public void addFogEnd(ByteBuffer buffer) {
        putFloat(RenderSystem.getShaderFogEnd(), buffer);
    }

    public void addFogStart(ByteBuffer buffer) {
        putFloat(RenderSystem.getShaderFogStart(), buffer);
    }

    public void addShaderColor(ByteBuffer buffer) {
        putVec4f(RenderSystem.getShaderColor(), buffer);
    }

    public void addProjectionMatrix(ByteBuffer buffer) {
        putMat4(projectionMatrix, buffer);
    }

    public void addViewTransformMatrix(ByteBuffer buffer) {
        putMat4(viewTransformMatrix, buffer);
    }

    protected void putVec2i(int i1, int i2, ByteBuffer buffer) {
        putInt(i1, buffer);
        putInt(i2, buffer);
    }

    protected void putMat4(Matrix4f matrix4f, ByteBuffer buffer) {
        if (size == 0) {
            matrix4f.get(0, buffer);
        } else {
            matrix4f.get(size, buffer);
        }
        size += 16 * Float.BYTES;
    }

    protected void putFloat(float f, ByteBuffer buffer) {
        if (size == 0) {
            buffer.putFloat(f);
        } else {
            buffer.putFloat(size, f);
        }
        size += Float.BYTES;
    }

    protected void putInt(int i, ByteBuffer buffer) {
        if (size == 0) {
            buffer.putInt(i);
        } else {
            buffer.putInt(size, i);
        }
        size += Integer.BYTES;
    }

    protected void putVec4f(float[] vec4, ByteBuffer buffer) {
        putFloat(vec4[0], buffer);
        putFloat(vec4[1], buffer);
        putFloat(vec4[2], buffer);
        putFloat(vec4[3], buffer);
    }

    protected void putVec3f(Vector3f vec3, ByteBuffer buffer) {
        putFloat(vec3.x, buffer);
        putFloat(vec3.y, buffer);
        putFloat(vec3.z, buffer);
    }

    protected void putVec3f(Vec3f vec3, ByteBuffer buffer) {
        putFloat(vec3.getX(), buffer);
        putFloat(vec3.getY(), buffer);
        putFloat(vec3.getZ(), buffer);
    }

    private void beginUboWrite() {
        size = 0;
    }

    public void setUniforms(Matrix4f projectionMatrix, Matrix4f viewTransformMatrix, Vector3f chunkOffset, Vec3f shaderLightDirections0, Vec3f shaderLightDirections1) {
        this.projectionMatrix = projectionMatrix;
        this.viewTransformMatrix = viewTransformMatrix;
        this.chunkOffset = chunkOffset;
        this.shaderLightDirections0 = shaderLightDirections0;
        this.shaderLightDirections1 = shaderLightDirections1;
    }

    public static Matrix4f toJoml(net.minecraft.util.math.Matrix4f mcMatrix) {
        Matrix4f jomlMatrix = new Matrix4f();

        jomlMatrix.m00(mcMatrix.a00);
        jomlMatrix.m01(mcMatrix.a10);
        jomlMatrix.m02(mcMatrix.a20);
        jomlMatrix.m03(mcMatrix.a30);

        jomlMatrix.m10(mcMatrix.a01);
        jomlMatrix.m11(mcMatrix.a11);
        jomlMatrix.m12(mcMatrix.a21);
        jomlMatrix.m13(mcMatrix.a31);

        jomlMatrix.m20(mcMatrix.a02);
        jomlMatrix.m21(mcMatrix.a12);
        jomlMatrix.m22(mcMatrix.a22);
        jomlMatrix.m23(mcMatrix.a32);

        jomlMatrix.m30(mcMatrix.a03);
        jomlMatrix.m31(mcMatrix.a13);
        jomlMatrix.m32(mcMatrix.a23);
        jomlMatrix.m33(mcMatrix.a33);

        return jomlMatrix;
    }

    @Override
    public void free() {
        for (BufferInfo uboImg : uboFrames) {
            memory.freeBuffer(uboImg);
        }
    }

    @NotNull
    @Override
    public List<BufferInfo> getUniformBuffers() {
        return uboFrames;
    }

    @NotNull
    @Override
    public DescriptorSet getDescriptors() {
        return descSets;
    }

    @Override
    public void setDescriptors(@NotNull DescriptorSet descriptorSets) {
        this.descSets = descriptorSets;
    }

    public interface AddUboMemoryStep {
        void addUboMemoryStep(MinecraftUbo ubo, ByteBuffer buffer);
    }
}<|MERGE_RESOLUTION|>--- conflicted
+++ resolved
@@ -39,17 +39,11 @@
     public Vec3f shaderLightDirections0;
     public Vec3f shaderLightDirections1;
 
-<<<<<<< HEAD
-    public MinecraftUbo(@NotNull VulkanDevice device, @NotNull Memory memory, Material material) {
+    public MinecraftUbo(@NotNull Memory memory, Material material, List<AddUboMemoryStep> steps, int size) {
         this.memory = memory;
         this.descSets = new DescriptorSet(material.getShader().getRaw().getDescriptorPool());
-=======
-    public MinecraftUbo(@NotNull Memory memory, Material material, List<AddUboMemoryStep> steps, int size) {
-        this.memory = memory;
-        this.descSets = new DescriptorSet(material.shader.getRaw().getDescriptorPool());
         this.totalSize = size;
         this.steps = steps;
->>>>>>> d87605ea
     }
 
     @Override
