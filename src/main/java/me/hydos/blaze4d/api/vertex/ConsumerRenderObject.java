--- conflicted
+++ resolved
@@ -16,10 +16,7 @@
 import me.hydos.rosella.scene.object.Renderable;
 import me.hydos.rosella.vkobjects.VkCommon;
 import net.minecraft.client.render.VertexFormat;
-<<<<<<< HEAD
-=======
 
->>>>>>> d87605ea
 import org.jetbrains.annotations.NotNull;
 
 public class ConsumerRenderObject implements Renderable {
@@ -39,11 +36,7 @@
         this.shader = info.shader;
         this.textureId = info.textureId;
         Material material = getMaterial(drawMode);
-<<<<<<< HEAD
-        instanceInfo = new InstanceInfo(new MinecraftUbo(rosella.common.device, rosella.memory, material), material);
-=======
-        instanceInfo = new InstanceInfo(((MinecraftShaderProgram) info.shader.getRaw()).createMinecraftUbo(rosella.getMemory(), material), material);
->>>>>>> d87605ea
+        instanceInfo = new InstanceInfo(((MinecraftShaderProgram) info.shader.getRaw()).createMinecraftUbo(rosella.memory, material), material);
         ((MinecraftUbo) instanceInfo.ubo).setUniforms(info.projMatrix, info.viewMatrix, info.chunkOffset, info.shaderLightDirections0, info.shaderLightDirections1);
         this.renderInfo.indices = info.indices;
     }
