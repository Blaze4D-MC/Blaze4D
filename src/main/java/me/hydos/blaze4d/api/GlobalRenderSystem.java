--- conflicted
+++ resolved
@@ -102,13 +102,10 @@
      * Called when a frame is flipped. used to send all buffers to the engine to draw. Also allows for caching
      */
     public static void render() {
-<<<<<<< HEAD
         Blaze4D.rosella.common.device.waitForIdle();
-=======
+
         GlobalRenderSystem.renderConsumers(); //TODO: move this probably
 
-        Blaze4D.rosella.waitForIdle();
->>>>>>> 8828608b
         ((SimpleObjectManager) Blaze4D.rosella.objectManager).renderObjects.clear();
         if (currentFrameObjects.size() < 2000) {
             for (ConsumerRenderObject renderObject : currentFrameObjects) {
@@ -124,13 +121,9 @@
         Blaze4D.window.update();
         Blaze4D.rosella.renderer.render(Blaze4D.rosella);
 
-<<<<<<< HEAD
         for (ConsumerRenderObject consumerRenderObject : currentFrameObjects) {
             consumerRenderObject.free(Blaze4D.rosella.common.memory, Blaze4D.rosella.common.device);
         }
-=======
-        currentFrameObjects.forEach(consumerRenderObject -> consumerRenderObject.free(Blaze4D.rosella.memory, Blaze4D.rosella.common.device));
->>>>>>> 8828608b
         currentFrameObjects.clear();
     }
 
